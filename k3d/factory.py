# optional dependency
try:
    # noinspection PyPackageRequirements
    import vtk

    # noinspection PyPackageRequirements
    from vtk.util import numpy_support as nps
except ImportError:
    vtk = None
    nps = None

import numpy as np
import six

from .colormaps import matplotlib_color_maps
from .helpers import check_attribute_color_range
from .objects import (
    Line,
    Lines,
    MarchingCubes,
    Mesh,
    Points,
    STL,
    Surface, 
    Text,
    Text2d,
    Texture,
    TextureText,
    VectorField,
    Vectors,
    Volume,
    MIP,
    Voxels,
    SparseVoxels,
    VoxelsGroup,
    VoxelChunk,
    Label,
)
from .plot import Plot
from .transform import process_transform_arguments

_default_color = 0x0000FF  # blue
nice_colors = (
    0xE6194B,
    0x3CB44B,
    0xFFE119,
    0x0082C8,
    0xF58231,
    0x911EB4,
    0x46F0F0,
    0xF032E6,
    0xD2F53C,
    0xFABEBE,
    0x008080,
    0xE6BEFF,
    0xAA6E28,
    0xFFFAC8,
    0x800000,
    0xAAFFC3,
    0x808000,
    0xFFD8B1,
    0x000080,
    0x808080,
    0xFFFFFF,
    0x000000,
)

default_colormap = matplotlib_color_maps.Inferno


def lines(
        vertices,
        indices,
        indices_type="triangle",
        color=_default_color,
        colors=[],  # lgtm [py/similar-function]
        attribute=[],
        color_map=None,
        color_range=[],
        width=0.01,
        shader="thick",
        radial_segments=8,
        opacity=1.0,
        name=None,
        group=None,
        custom_data=None,
        compression_level=0,
        **kwargs
):
    """Create a Line drawable for plotting segments and polylines.

    Arguments:
        vertices: `array_like`.
            Array with (x, y, z) coordinates of segment endpoints.
        indices: `array_like`.
            Array of vertex indices: int pair of indices from vertices array.
        indices_type: `str`.
            Interpretation of indices array
            Legal values are:

            :`segment`: indices contains pair of values,

            :`triangle`: indices contains triple of values
        color: `int`.
            Packed RGB color of the lines (0xff0000 is red, 0xff is blue) when `colors` is empty.
        colors: `array_like`.
            Array of int: packed RGB colors (0xff0000 is red, 0xff is blue) when attribute,
            color_map and color_range are empty.
        attribute: `array_like`.
            Array of float attribute for the color mapping, coresponding to each vertex.
        color_map: `list`.
            A list of float quadruplets (attribute value, R, G, B), sorted by attribute value. The first
            quadruplet should have value 0.0, the last 1.0; R, G, B are RGB color components in the range 0.0 to 1.0.
        color_range: `list`.
            A pair [min_value, max_value], which determines the levels of color attribute mapped
            to 0 and 1 in the color map respectively.
        shader: `str`.
            Display style (name of the shader used) of the lines.
            Legal values are:

            :`simple`: simple lines,

            :`thick`: thick lines,

            :`mesh`: high precision triangle mesh of segments (high quality and GPU load).
        radial_segments: 'int'.
            Number of segmented faces around the circumference of the tube
        width: `float`.
            Thickness of the lines.
        opacity: `float`.
            Opacity of line.
        name: `string`.
            A name of a object
        group: `string`.
            A name of a group
        custom_data: `dict`.
            A object with custom data attached to object.
            """
    if color_map is None:
        color_map = default_colormap

    color_map = (
        np.array(color_map, np.float32) if type(color_map) is not dict else color_map
    )
    attribute = (
        np.array(attribute, np.float32) if type(attribute) is not dict else attribute
    )
    color_range = check_attribute_range(attribute, color_range)

    return process_transform_arguments(
        Lines(
            vertices=vertices,
            indices=indices,
            indices_type=indices_type,
            color=color,
            width=width,
            shader=shader,
            radial_segments=radial_segments,
            colors=colors,
            attribute=attribute,
            color_map=color_map,
            color_range=color_range,
            opacity=opacity,
            name=name,
            group=group,
            custom_data=custom_data,
            compression_level=compression_level,
        ),
        **kwargs
    )


def line(
        vertices,
        color=_default_color,
        colors=[],  # lgtm [py/similar-function]
        attribute=[],
        color_map=None,
        color_range=[],
        width=0.01,
        opacity=1.0,
        shader="thick",
        radial_segments=8,
        name=None,
        group=None,
        custom_data=None,
        compression_level=0,
        **kwargs
):
    """Create a Line drawable for plotting segments and polylines.

<<<<<<< HEAD
    Arguments:
        vertices: `array_like`.
            Array with (x, y, z) coordinates of segment endpoints.
        color: `int`.
            Packed RGB color of the lines (0xff0000 is red, 0xff is blue) when `colors` is empty.
        colors: `array_like`.
            Array of int: packed RGB colors (0xff0000 is red, 0xff is blue) when attribute,
            color_map and color_range are empty.
        attribute: `array_like`.
            Array of float attribute for the color mapping, coresponding to each vertex.
        color_map: `list`.
            A list of float quadruplets (attribute value, R, G, B), sorted by attribute value. The first
            quadruplet should have value 0.0, the last 1.0; R, G, B are RGB color components in the range 0.0 to 1.0.
        color_range: `list`.
            A pair [min_value, max_value], which determines the levels of color attribute mapped
            to 0 and 1 in the color map respectively.
        shader: `str`.
            Display style (name of the shader used) of the lines.
            Legal values are:

            :`simple`: simple lines,

            :`thick`: thick lines,

            :`mesh`: high precision triangle mesh of segments (high quality and GPU load).
        radial_segments: 'int'.
            Number of segmented faces around the circumference of the tube
        width: `float`.
            Thickness of the lines.
        opacity: `float`.
            Opacity of lines.
        name: `string`.
            A name of a object
        group: `string`.
            A name of a group
        custom_data: `dict`.
            A object with custom data attached to object."""
=======
    Parameters
    ----------
    vertices : array_like
        Array with (x, y, z) coordinates of segment endpoints.
    color : int, optional
        Hex color of the lines when `colors` is empty, by default _default_color.
    colors : list, optional
        Array of Hex colors when attribute, color_map and color_range are empty, by default [].
    attribute: list, optional
        List of values used to apply `color_map`, by default [].
    color_map : list, optional
        List of `float` quadruplets (attribute value, R, G, B) sorted by attribute value, by default None.
        The first quadruplet should have value 0.0, the last 1.0;
        R, G, B are RGB color components in the range 0.0 to 1.0.
    color_range : list, optional
        [min_value, max_value] pair determining the levels of color attribute mapped
        to 0 and 1 in the colormap, by default [].
    width : float, optional
        Thickness of the lines, by default 0.01.
    shader : {'simple', 'think', 'mesh'}, optional
        Display style of the lines, by default `thick`.
    radial_segments : int, optional
        Number of segmented faces around the circumference of the tube, by default 8.
    name : str, optional
        Object name, by default None.
    group : str, optional
        Name of a group, by default None.
    compression_level : int, optional
        Level of data compression [-1, 9], by default 0.
    **kwargs
        For other keyword-only arguments, see :ref:`process_transform_arguments`.

    Returns
    -------
    Line
        Line Drawable.
    """
>>>>>>> 06133193
    if color_map is None:
        color_map = default_colormap

    color_map = (
        np.array(color_map, np.float32) if type(
            color_map) is not dict else color_map
    )
    attribute = (
        np.array(attribute, np.float32) if type(
            attribute) is not dict else attribute
    )
    color_range = check_attribute_color_range(attribute, color_range)

    return process_transform_arguments(
        Line(
            vertices=vertices,
            color=color,
            width=width,
            shader=shader,
            radial_segments=radial_segments,
            colors=colors,
            attribute=attribute,
            color_map=color_map,
            color_range=color_range,
            opacity=opacity,
            name=name,
            group=group,
            custom_data=custom_data,
            compression_level=compression_level,
        ),
        **kwargs
    )


def marching_cubes(
        scalar_field,
        level,
        color=_default_color,
        wireframe=False,
        flat_shading=True,
        opacity=1.0,
        spacings_x=[],
        spacings_y=[],
        spacings_z=[],
        name=None,
        group=None,
        custom_data=None,
        compression_level=0,
        **kwargs
):
    """Create a MarchingCubes drawable.

    Plot an isosurface of a scalar field obtained through
    `Marching cubes <https://en.wikipedia.org/wiki/Marching_cubes>`_ algorithm.
    The default domain of the scalar field is -0.5 < x, y, z < 0.5.

<<<<<<< HEAD
    If the domain should be different, the bounding box needs to be transformed using kwargs, like this:
        marching_cubes(..., bounds=[-1, 1, -1, 1, -1, 1])
    or:
        marching_cubes(..., xmin=-10, xmax=10, ymin=-4, ymax=4, zmin=0, zmax=20)
    or:
        marching_cubes(..., scaling=[width, height, length])

    Arguments:
        scalar_field: `array_like`.
            A 3D scalar field of values.
        level: `float`.
            Value at the computed isosurface.
        color: `int`.
            Packed RGB color of the isosurface (0xff0000 is red, 0xff is blue).
        wireframe: `bool`.
            Whether mesh should display as wireframe.
        spacings_x: `array_like`.
            A spacings in x axis. Should match to scalar_field shape.
        spacings_y: `array_like`.
            A spacings in y axis. Should match to scalar_field shape.
        spacings_z: `array_like`.
            A spacings in z axis. Should match to scalar_field shape.
        flat_shading: `bool`.
            Whether mesh should display with flat shading.
        opacity: `float`.
            Opacity of mesh.
        name: `string`.
            A name of a object
        group: `string`.
            A name of a group
        custom_data: `dict`.
            A object with custom data attached to object.
        kwargs: `dict`.
            Dictionary arguments to configure transform and model_matrix."""
=======
    If the domain should be different, the bounding box needs to be transformed using `kwargs`

    - ``marching_cubes(..., bounds=[-1, 1, -1, 1, -1, 1])``
    - ``marching_cubes(..., xmin=-10, xmax=10, ymin=-4, ymax=4, zmin=0, zmax=20)``
    - ``marching_cubes(..., scaling=[width, height, length])``

    Parameters
    ----------
    scalar_field : array_like
        3D scalar field of values.
    level : float
        Value at the computed isosurface.
    color : int, optional
        Hex color of the isosurface, by default _default_color.
    wireframe : bool, optional
        Display the mesh as wireframe, by default False.
    flat_shading : bool, optional
        Display the mesh with flat shading, by default True.
    opacity : float, optional
        Opacity of the mesh, by default 1.0.
    spacings_x : list, optional
        Spacings in x axis, by default [].
        Should match `scalar_field` shape.
    spacings_y : list, optional
        Spacings in y axis, by default [].
        Should match `scalar_field` shape.
    spacings_z : list, optional
        Spacings in z axis, by default [].
        Should match `scalar_field` shape.
    name : str, optional
        Object name, by default None.
    group : str, optional
        Name of a group, by default None.
    compression_level : int, optional
        Level of data compression [-1, 9], by default 0.
    **kwargs
        For other keyword-only arguments, see :ref:`process_transform_arguments`.

    Returns
    -------
    MarchingCubes
        MarchingCubes Drawable.
    """
>>>>>>> 06133193
    return process_transform_arguments(
        MarchingCubes(
            scalar_field=scalar_field,
            spacings_x=spacings_x,
            spacings_y=spacings_y,
            spacings_z=spacings_z,
            color=color,
            level=level,
            wireframe=wireframe,
            flat_shading=flat_shading,
            opacity=opacity,
            name=name,
            group=group,
            custom_data=custom_data,
            compression_level=compression_level,
        ),
        **kwargs
    )


def mesh(
        vertices,
        indices,
        color=_default_color,
        colors=[],
        attribute=[],
        color_map=None,
        # lgtm [py/similar-function]
        color_range=[],
        wireframe=False,
        flat_shading=True,
        opacity=1.0,
        texture=None,
        texture_file_format=None,
        volume=[],
        volume_bounds=[],
        opacity_function=[],
        side="front",
        uvs=None,
        name=None,
        group=None,
        custom_data=None,
        compression_level=0,
        triangles_attribute=[],
        **kwargs
):
<<<<<<< HEAD
    """Create a Mesh drawable representing a 3D triangles mesh.

    Arguments:
        vertices: `array_like`.
            Array of triangle vertices: float (x, y, z) coordinate triplets.
        indices: `array_like`.
            Array of vertex indices: int triplets of indices from vertices array.
        color: `int`.
            Packed RGB color of the mesh (0xff0000 is red, 0xff is blue) when not using color maps.
        colors: `array_like`.
            Same-length array of `int`-packed RGB color of the points (0xff0000 is red, 0xff is blue).
        attribute: `array_like`.
            Array of float attribute for the color mapping, coresponding to each vertex.
        triangles_attribute: `array_like`.
            Array of float attribute for the color mapping, coresponding to each triangle.
        color_map: `list`.
            A list of float quadruplets (attribute value, R, G, B), sorted by attribute value. The first
            quadruplet should have value 0.0, the last 1.0; R, G, B are RGB color components in the range 0.0 to 1.0.
        color_range: `list`.
            A pair [min_value, max_value], which determines the levels of color attribute mapped
            to 0 and 1 in the color map respectively.
        wireframe: `bool`.
            Whether mesh should display as wireframe.
        flat_shading: `bool`.
            Whether mesh should display with flat shading.
        opacity: `float`.
            Opacity of mesh.
        volume: `array_like`.
            3D array of `float`
        volume_bounds: `array_like`.
            6-element tuple specifying the bounds of the volume data (x0, x1, y0, y1, z0, z1)
        opacity_function: `array`.
            A list of float tuples (attribute value, opacity), sorted by attribute value. The first
            typles should have value 0.0, the last 1.0; opacity is in the range 0.0 to 1.0.
        side: `string`.
            Control over which side to render for a mesh. Legal values are `front`, `back`, `double`.
        texture: `bytes`.
            Image data in a specific format.
        texture_file_format: `str`.
            Format of the data, it should be the second part of MIME format of type 'image/',
            for example 'jpeg', 'png', 'gif', 'tiff'.
        uvs: `array_like`.
            Array of float uvs for the texturing, coresponding to each vertex.
        name: `string`.
            A name of a object
        group: `string`.
            A name of a group
        custom_data: `dict`.
            A object with custom data attached to object.
        kwargs: `dict`.
            Dictionary arguments to configure transform and model_matrix."""
=======
    """Create a Mesh drawable from 3D triangles.

    Parameters
    ----------
    vertices : array_like
        Array of triangle vertices, `float` (x, y, z) coordinate triplets.
    indices : array_like
        Array of vertex indices. `int` triplets of indices from vertices array.
    color : int, optional
        Hex color of the vertices when `colors` is empty, by default _default_color.
    colors : list, optional
        Array of Hex colors when attribute, color_map and color_range are empty, by default [].
    attribute: list, optional
        List of values used to apply `color_map`, by default [].
    color_map : list, optional
        List of `float` quadruplets (attribute value, R, G, B) sorted by attribute value, by default None.
        The first quadruplet should have value 0.0, the last 1.0;
        R, G, B are RGB color components in the range 0.0 to 1.0.
    color_range : list, optional
        [min_value, max_value] pair determining the levels of color attribute mapped
        to 0 and 1 in the colormap, by default [].
    wireframe : bool, optional
        Display the mesh as wireframe, by default False.
    flat_shading : bool, optional
        Display the mesh with flat shading, by default True.
    opacity : float, optional
        Opacity of the mesh, by default 1.0.
    texture : bytes, optional
        Image data in a specific format, by default None.
    texture_file_format : str, optional
        Format of the data, , by default None.
        It should be the second part of MIME format of type 'image/',e.g. 'jpeg', 'png', 'gif', 'tiff'.
    volume : list, optional
        3D array of `float`, by default [].
    volume_bounds : list, optional
        6-element tuple specifying the bounds of the volume data (x0, x1, y0, y1, z0, z1), by default [].
    opacity_function : list, optional
        `float` tuples (attribute value, opacity) sorted by attribute value, by default [].
        The first tuples should have value 0.0, the last 1.0; opacity is in the range 0.0 to 1.0.
    side : {'front', 'back', 'both'}, optional
        Side to render, by default "front".
    uvs : array_like, optional
        float uvs for the texturing corresponding to each vertex, by default None.
    name : str, optional
        Object name, by default None.
    group : str, optional
        Name of a group, by default None.
    compression_level : int, optional
        Level of data compression [-1, 9], by default 0.
    triangles_attribute : list, optional
        _description_, by default []
    **kwargs
        For other keyword-only arguments, see :ref:`process_transform_arguments`.

    Returns
    -------
    Mesh
        Mesh Drawable
    """
>>>>>>> 06133193
    if color_map is None:
        color_map = default_colormap
    color_map = (
        np.array(color_map, np.float32) if type(
            color_map) is not dict else color_map
    )
    uvs = np.array(uvs, np.float32) if type(uvs) is not dict else color_map
    attribute = (
        np.array(attribute, np.float32) if type(
            attribute) is not dict else attribute
    )
    triangles_attribute = (
        np.array(triangles_attribute, np.float32)
        if type(triangles_attribute) is not dict
        else triangles_attribute
    )
    volume_bounds = (
        np.array(volume_bounds, np.float32)
        if type(volume_bounds) is not dict
        else volume_bounds
    )

    if len(attribute) > 0:
        color_range = check_attribute_color_range(attribute, color_range)

    if len(triangles_attribute) > 0:
        color_range = check_attribute_color_range(
            triangles_attribute, color_range)

    if len(volume) > 0:
        color_range = check_attribute_color_range(volume, color_range)

    return process_transform_arguments(
        Mesh(
            vertices=vertices,
            indices=indices,
            color=color,
            colors=colors,
            attribute=attribute,
            triangles_attribute=triangles_attribute,
            color_map=color_map,
            color_range=color_range,
            wireframe=wireframe,
            flat_shading=flat_shading,
            opacity=opacity,
            volume=volume,
            volume_bounds=volume_bounds,
            opacity_function=opacity_function,
            side=side,
            texture=texture,
            uvs=uvs,
            texture_file_format=texture_file_format,
            name=name,
            group=group,
            custom_data=custom_data,
            compression_level=compression_level,
        ),
        **kwargs
    )


def points(
        positions,
        colors=[],
        color=_default_color,
        point_size=1.0,
        point_sizes=[],
        shader="3dSpecular",
        opacity=1.0,
        opacities=[],
        attribute=[],
        color_map=None,
        color_range=[],
        opacity_function=[],
        name=None,
        group=None,
        custom_data=None,
        compression_level=0,
        mesh_detail=2,
        **kwargs
):
    """Create a Points drawable representing a point cloud.

<<<<<<< HEAD
    Arguments:
        positions: `array_like`.
            Array with (x, y, z) coordinates of the points.
        colors: `array_like`.
            Same-length array of `int`-packed RGB color of the points (0xff0000 is red, 0xff is blue).
        color: `int`.
            Packed RGB color of the points (0xff0000 is red, 0xff is blue) when `colors` is empty.
        opacity: `float`.
            Opacity of points.
        opacities: `array_like`.
            Same-length array of `float` opacity of the points.
        point_size: `float`.
            Diameter of the balls representing the points in 3D space.
        point_sizes: `array_like`.
            Same-length array of `float` sizes of the points.
        shader: `str`.
            Display style (name of the shader used) of the points.
            Legal values are:

            :`flat`: simple circles with uniform color,

            :`dot`: simple dot with uniform color,

            :`3d`: little 3D balls,

            :`3dSpecular`: little 3D balls with specular lightning,

            :`mesh`: high precision triangle mesh of a ball (high quality and GPU load).

        mesh_detail: `int`.
            Default is 2. Setting this to a value greater than 0 adds more vertices making it no longer an
            icosahedron. When detail is greater than 1, it's effectively a sphere. Only valid if shader='mesh'
        attribute: `array_like`.
            Array of float attribute for the color mapping, coresponding to each point.
        color_map: `list`.
            A list of float quadruplets (attribute value, R, G, B), sorted by attribute value. The first
            quadruplet should have value 0.0, the last 1.0; R, G, B are RGB color components in the range 0.0 to 1.0.
        color_range: `list`.
            A pair [min_value, max_value], which determines the levels of color attribute mapped
            to 0 and 1 in the color map respectively.
        opacity_function: `array`.
            A list of float tuples (attribute value, opacity), sorted by attribute value. The first
            tuples should have value 0.0, the last 1.0; opacity is in the range 0.0 to 1.0.
        name: `string`.
            A name of a object
        group: `string`.
            A name of a group
        custom_data: `dict`.
            A object with custom data attached to object."""
=======
    Parameters
    ----------
    positions : array_like
        Array of (x, y, z) coordinates.
    colors : list, optional
        Array of Hex colors, by default [].
    color : int, optional
        Hex color of the points when `colors` is empty, by default _default_color.
    point_size : float, optional
        Diameter of the points, by default 1.0.
    point_sizes : list, optional
        Same-length array of `float` sizes of the points, by default [].
    shader : {'flat', 'dot', '3d', '3dSpecular', 'mesh'}, optional
        Display style of the points, by default "3dSpecular".
    opacity : float, optional
        Opacity of points, by default 1.0.
    opacities : list, optional
        Same-length array of `float` opacity of the points, by default [].
    attribute: list, optional
        List of values used to apply `color_map`, by default [].
    color_map : list, optional
        List of `float` quadruplets (attribute value, R, G, B) sorted by attribute value, by default None.
        The first quadruplet should have value 0.0, the last 1.0;
        R, G, B are RGB color components in the range 0.0 to 1.0.
    color_range : list, optional
        [min_value, max_value] pair determining the levels of color attribute mapped
        to 0 and 1 in the colormap, by default [].
    opacity_function : list, optional
        `float` tuples (attribute value, opacity) sorted by attribute value, by default [].
        The first tuples should have value 0.0, the last 1.0; opacity is in the range 0.0 to 1.0.
    name : str, optional
        Object name, by default None.
    group : str, optional
        Name of a group, by default None.
    compression_level : int, optional
        Level of data compression [-1, 9], by default 0.
    mesh_detail : int, optional
        Detail level of points mesh, by default 2.
        Only valid if `shader` is set to `mesh`. Setting this to a value greater than 0 adds more vertices making it no longer an
        icosahedron. When detail is greater than 1, it's effectively a sphere.
    **kwargs
        For other keyword-only arguments, see :ref:`process_transform_arguments`.

    Returns
    -------
    Points
        Points Drawable.
    """
>>>>>>> 06133193
    if color_map is None:
        color_map = default_colormap

    attribute = (
        np.array(attribute, np.float32) if type(
            attribute) is not dict else attribute
    )
    color_range = check_attribute_color_range(attribute, color_range)

    return process_transform_arguments(
        Points(
            positions=positions,
            colors=colors,
            color=color,
            point_size=point_size,
            point_sizes=point_sizes,
            shader=shader,
            opacity=opacity,
            opacities=opacities,
            mesh_detail=mesh_detail,
            attribute=attribute,
            color_map=color_map,
            color_range=color_range,
            opacity_function=opacity_function,
            name=name,
            group=group,
            custom_data=custom_data,
            compression_level=compression_level,
        ),
        **kwargs
    )


# noinspection PyShadowingNames
def stl(
        stl,
        color=_default_color,
        wireframe=False,
        flat_shading=True,
        name=None,
        group=None,
        custom_data=None,
        compression_level=0,
        **kwargs
):
    """Create an STL drawable for data in STereoLitograpy format.

<<<<<<< HEAD
    Arguments:
        stl: `str` or `bytes`.
            STL data in either ASCII STL (string) or Binary STL (bytes).
        color: `int`.
            Packed RGB color of the resulting mesh (0xff0000 is red, 0xff is blue).
        wireframe: `bool`.
            Whether mesh should display as wireframe.
        flat_shading: `bool`.
            Whether mesh should display with flat shading.
        name: `string`.
            A name of a object
        group: `string`.
            A name of a group
        custom_data: `dict`.
            A object with custom data attached to object."""
=======
    Parameters
    ----------
    stl : `str` or `bytes`
        STL data in either ASCII STL (`str`) or Binary STL (`bytes`).
    color : int, optional
        Hex color of the mesh, by default _default_color.
    wireframe : bool, optional
        Display the mesh as wireframe, by default False.
    flat_shading : bool, optional
        Display the mesh with flat shading, by default True.
    name : str, optional
        Object name, by default None.
    group : str, optional
        Name of a group, by default None.
    compression_level : int, optional
        Level of data compression [-1, 9], by default 0.
    **kwargs
        For other keyword-only arguments, see :ref:`process_transform_arguments`.

    Returns
    -------
    STL
        STL Drawable.
    """
>>>>>>> 06133193
    plain = isinstance(stl, six.string_types)

    return process_transform_arguments(
        STL(
            text=stl if plain else None,
            binary=stl if not plain else None,
            color=color,
            wireframe=wireframe,
            flat_shading=flat_shading,
            name=name,
            group=group,
            custom_data=custom_data,
            compression_level=compression_level,
        ),
        **kwargs
    )


def surface(
        heights,
        color=_default_color,
        wireframe=False,
        flat_shading=True,
        attribute=[],
        color_map=None,
        color_range=[],
        opacity=1.0,
        name=None,
        group=None,
        custom_data=None,
        compression_level=0,
        **kwargs
):
    """Create a Surface drawable.

    Plot a 2d function: z = f(x, y).
    The default domain of the scalar field is -0.5 < x, y < 0.5.

<<<<<<< HEAD
    If the domain should be different, the bounding box needs to be transformed using kwargs, like this:
        surface(..., bounds=[-1, 1, -1, 1])
    or:
        surface(..., xmin=-10, xmax=10, ymin=-4, ymax=4)

    Arguments:
        heights: `array_like`.
            A 2d scalar function values grid.
        color: `int`.
            Packed RGB color of the surface (0xff0000 is red, 0xff is blue).
        wireframe: `bool`.
            Whether mesh should display as wireframe.
        flat_shading: `bool`.
            Whether mesh should display with flat shading.
        attribute: `array_like`.
            Array of float attribute for the color mapping, coresponding to each vertex.
        color_map: `list`.
            A list of float quadruplets (attribute value, R, G, B), sorted by attribute value. The first
            quadruplet should have value 0.0, the last 1.0; R, G, B are RGB color components in the range 0.0 to 1.0.
        color_range: `list`.
            A pair [min_value, max_value], which determines the levels of color attribute mapped
            to 0 and 1 in the color map respectively.
        name: `string`.
            A name of a object
        group: `string`.
            A name of a group
        custom_data: `dict`.
            A object with custom data attached to object.
        kwargs: `dict`.
            Dictionary arguments to configure transform and model_matrix."""

=======
    If the domain should be different, the bounding box needs to be transformed using `kwargs`

    - ``surface(..., bounds=[-1, 1, -1, 1])``
    - ``surface(..., xmin=-10, xmax=10, ymin=-4, ymax=4)``

    Parameters
    ----------
    heights : array_like
        Array of `float` values.
    color : int, optional
        Hex color of the surface, by default _default_color.
    wireframe : bool, optional
        Display the mesh as wireframe, by default False.
    flat_shading : bool, optional
        Display the mesh with flat shading, by default True.
    attribute: list, optional
        List of values used to apply `color_map`, by default [].
    color_map : list, optional
        List of `float` quadruplets (attribute value, R, G, B) sorted by attribute value, by default None.
        The first quadruplet should have value 0.0, the last 1.0;
        R, G, B are RGB color components in the range 0.0 to 1.0.
    color_range : list, optional
        [min_value, max_value] pair determining the levels of color attribute mapped
        to 0 and 1 in the colormap, by default [].
    name : str, optional
        Object name, by default None.
    group : str, optional
        Name of a group, by default None.
    compression_level : int, optional
        Level of data compression [-1, 9], by default 0.
    **kwargs
        For other keyword-only arguments, see :ref:`process_transform_arguments`.

    Returns
    -------
    Surface
        Surface Drawable.
    """
>>>>>>> 06133193
    if color_map is None:
        color_map = default_colormap
    color_map = np.array(color_map, np.float32)
    attribute = np.array(attribute, np.float32)
    color_range = check_attribute_color_range(attribute, color_range)

    return process_transform_arguments(
        Surface(
            heights=heights,
            color=color,
            wireframe=wireframe,
            flat_shading=flat_shading,
            attribute=attribute,
            color_map=color_map,
            color_range=color_range,
            opacity=opacity,
            name=name,
            group=group,
            custom_data=custom_data,
            compression_level=compression_level,
        ),
        **kwargs
    )


# noinspection PyShadowingNames
def text(
        text,
        position=(0, 0, 0),
        color=_default_color,
        reference_point="lb",
        on_top=True,
        size=1.0,
        label_box=True,
        is_html=False,
        name=None,
        group=None,
        custom_data=None,
        compression_level=0,
        **kwargs
):
    """Create a Text drawable for 3D-positioned text labels.

<<<<<<< HEAD
    Arguments:
        text: `str`.
            Content of the text.
        position: `list`.
            Coordinates (x, y, z) of the text's position.
        on_top: `Boolean`.
            Render order with 3d object
        label_box: `Boolean`.
            Label background box.
        color: `int`.
            Packed RGB color of the text (0xff0000 is red, 0xff is blue).
        is_html: `Boolean`.
            Whether text should be interpreted as HTML insted of KaTeX.
        reference_point: `str`.
            Two-letter string representing the text's alignment.
            First letter: 'l', 'c' or 'r': left, center or right

            Second letter: 't', 'c' or 'b': top, center or bottom.
        size: `float`.
            Font size in 'em' HTML units.
        name: `string`.
            A name of a object
        group: `string`.
            A name of a group
        custom_data: `dict`.
            A object with custom data attached to object.
        kwargs: `dict`.
            Dictionary arguments to configure transform and model_matrix."""

=======
    Parameters
    ----------
    text : str
        Text content.
    position : tuple, optional
        (x, y, z) coordinates of text position, by default (0, 0, 0).
    color : int, optional
        Hex color of the text, by default _default_color.
    reference_point : str, optional
        Two-letter string representing text alignment, by default "lb".

        First letters

        - ``l`` -- left
        - ``c`` -- center
        - ``r`` -- right

        Second letters

        - ``t`` -- top
        - ``c`` -- center
        - ``b`` -- bottom
    on_top : bool, optional
        Render order with 3d object, by default True.
    size : float, optional
        Font size in 'em' HTML units, by default 1.0.
    label_box : bool, optional
        Label background box, by default True.
    is_html : bool, optional
        Interprete text as HTMl instead of KaTeX, by default False.
    name : str, optional
        Object name, by default None.
    group : str, optional
        Name of a group, by default None.
    compression_level : int, optional
        Level of data compression [-1, 9], by default 0.
    **kwargs
        For other keyword-only arguments, see :ref:`process_transform_arguments`.

    Returns
    -------
    Text
        Text Drawable.
    """
>>>>>>> 06133193
    return process_transform_arguments(
        Text(
            position=position,
            reference_point=reference_point,
            text=text,
            size=size,
            color=color,
            on_top=on_top,
            is_html=is_html,
            label_box=label_box,
            name=name,
            group=group,
            custom_data=custom_data,
            compression_level=compression_level,
        ),
        **kwargs
    )


# noinspection PyShadowingNames
def text2d(
        text,
        position=(0, 0),
        color=_default_color,
        size=1.0,
        reference_point="lt",
        label_box=True,
        is_html=False,
        name=None,
        group=None,
<<<<<<< HEAD
        custom_data=None,
=======
>>>>>>> 06133193
        compression_level=0,
):
    """Create a Text2d drawable for 2D-positioned (viewport bound, OSD) labels.

<<<<<<< HEAD
    Arguments:
        text: `str`.
            Content of the text.
        position: `list`.
            Ratios (r_x, r_y) of the text's position in range (0, 1) - relative to canvas size.
        color: `int`.
            Packed RGB color of the text (0xff0000 is red, 0xff is blue).
        is_html: `Boolean`.
            Whether text should be interpreted as HTML insted of KaTeX.
        reference_point: `str`.
            Two-letter string representing the text's alignment.

            First letter: 'l', 'c' or 'r': left, center or right

            Second letter: 't', 'c' or 'b': top, center or bottom.
        label_box: `Boolean`.
            Label background box.
        size: `float`.
            Font size in 'em' HTML units.
        name: `string`.
            A name of a object
        group: `string`.
            A name of a group
        custom_data: `dict`.
            A object with custom data attached to object."""

=======
    Parameters
    ----------
    text : str
        Text content.
    position : tuple, optional
        (rx, ry) text position ratios in range (0, 1) - relative to canvas size, by default (0, 0).
    color : int, optional
        Hex color of the text, by default _default_color.
    reference_point : str, optional
        Two-letter string representing text alignment, by default "lb".

        First letters

        - `l` -- left
        - `c` -- center
        - `r` -- right

        Second letters

        - `t` -- top
        - `c` -- center
        - `b` -- bottom
    size : float, optional
        Font size in 'em' HTML units, by default 1.0.
    label_box : bool, optional
        Label background box, by default True.
    is_html : bool, optional
        Interprete text as HTMl instead of KaTeX, by default False.
    name : str, optional
        Object name, by default None.
    group : str, optional
        Name of a group, by default None.
    compression_level : int, optional
        Level of data compression [-1, 9], by default 0.
    **kwargs
        For other keyword-only arguments, see :ref:`process_transform_arguments`.

    Returns
    -------
    Text2d
        Text2d Drawable.
    """
>>>>>>> 06133193
    return Text2d(
        position=position,
        reference_point=reference_point,
        text=text,
        size=size,
        color=color,
        is_html=is_html,
        label_box=label_box,
        name=name,
        group=group,
        custom_data=custom_data,
        compression_level=compression_level,
    )


# noinspection PyShadowingNames
def label(
        text,
        position=(0, 0, 0),
        color=_default_color,
        on_top=True,
        size=1.0,
        max_length=0.8,
        mode="dynamic",
        is_html=False,
        label_box=True,
        name=None,
        group=None,
        custom_data=None,
        compression_level=0,
        **kwargs
):
    """Create a Text drawable for 3D-positioned text labels.

<<<<<<< HEAD
    Arguments:
        text: `str`.
            Content of the text.
        position: `list`.
            Coordinates (x, y, z) of the text's position.
        on_top: `Boolean`.
            Render order with 3d object
        label_box: `Boolean`.
            Label background box.
        color: `int`.
            Packed RGB color of the text (0xff0000 is red, 0xff is blue).
        max_length: `float`.
            Maximum length of line in % of half screen size (only for mode='dynamic').
        mode: `str`.
            Label node. Can be 'dynamic', 'local' or 'side'.
        is_html: `Boolean`.
            Whether text should be interpreted as HTML insted of KaTeX.
        size: `float`.
            Font size in 'em' HTML units.
        name: `string`.
            A name of a object
        group: `string`.
            A name of a group
        custom_data: `dict`.
            A object with custom data attached to object.
        kwargs: `dict`.
            Dictionary arguments to configure transform and model_matrix."""

=======
    Parameters
    ----------
    text : str
        Text content.
    position : tuple, optional
        (x, y, z) coordinates of text position, by default (0, 0, 0).
    color : int, optional
        Hex color of the text, by default _default_color.
    on_top : bool, optional
        Render order with 3d object, by default True.
    size : float, optional
        Font size in 'em' HTML units, by default 1.0.
    name : str, optional
        Object name, by default None.
    group : str, optional
        Name of a group, by default None.
    max_length : float, optional
        Maximum length of line in % of half screen size (only when `mode` is `dynamic`), by default 0.8.
    mode : {'dynamic', 'local', 'side'}, optional
        Label node, by default "dynamic".
    is_html : bool, optional
        Interprete text as HTMl instead of KaTeX, by default False.
    label_box : bool, optional
        Label background box, by default True.
    compression_level : int, optional
        Level of data compression [-1, 9], by default 0.
    **kwargs
        For other keyword-only arguments, see :ref:`process_transform_arguments`.

    Returns
    -------
    Label
        Label Drawable.
    """
>>>>>>> 06133193
    return process_transform_arguments(
        Label(
            position=position,
            text=text,
            size=size,
            color=color,
            on_top=on_top,
            max_length=max_length,
            mode=mode,
            is_html=is_html,
            label_box=label_box,
            name=name,
            group=group,
            custom_data=custom_data,
            compression_level=compression_level,
        ),
        **kwargs
    )


def texture(
        binary=None,
        file_format=None,
        color_map=None,
        color_range=[],
        attribute=[],
        puv=[],
        opacity_function=[],
        interpolation=True,
        name=None,
        group=None,
        custom_data=None,
        compression_level=0,
        **kwargs
):
    """Create a Texture drawable for displaying 2D raster images in common formats.

    By default, the texture image is mapped into the square: -0.5 < x, y < 0.5, z = 1.

    If the size (scale, aspect ratio) or position should be different then the texture should be transformed
<<<<<<< HEAD
    using kwargs, for example:

        texture(..., xmin=0, xmax=640, ymin=0, ymax=480)

    or:

        texture(..., bounds=[0, 10, 0, 20])

    or:

        texture(..., scaling=[1.0, 0.75, 0])

    Arguments:
        binary: `bytes`.
            Image data in a specific format.
        file_format: `str`.
            Format of the data, it should be the second part of MIME format of type 'image/',
            for example 'jpeg', 'png', 'gif', 'tiff'.
        attribute: `array_like`.
            Array of float attribute for the color mapping, corresponding to each pixels.
        color_map: `list`.
            A list of float quadruplets (attribute value, R, G, B), sorted by attribute value. The first
            quadruplet should have value 0.0, the last 1.0; R, G, B are RGB color components in the range 0.0 to 1.0.
        opacity_function: `array`.
            A list of float tuples (attribute value, opacity), sorted by attribute value. The first
            typles should have value 0.0, the last 1.0; opacity is in the range 0.0 to 1.0.
        color_range: `list`.
            A pair [min_value, max_value], which determines the levels of color attribute mapped
            to 0 and 1 in the color map respectively.
        interpolation: `bool`.
            Whether data should be interpolatedor not.
        puv: `list`.
            A list of float triplets (x,y,z). The first triplet mean a position of left-bottom corner of texture.
            Second and third triplets means a base of coordinate system for texture.
        name: `string`.
            A name of a object
        group: `string`.
            A name of a group
        custom_data: `dict`.
            A object with custom data attached to object.
        kwargs: `dict`.
            Dictionary arguments to configure transform and model_matrix."""
=======
    using `kwargs`

    - ``texture(..., xmin=0, xmax=640, ymin=0, ymax=480)``
    - ``texture(..., bounds=[0, 10, 0, 20])``
    - ``texture(..., scaling=[1.0, 0.75, 0])``

    Parameters
    ----------
    binary : bytes, optional
        Image data in a specific format, by default None
    file_format : str, optional
        Format of the data, by default None.

        It should be the second part of MIME format of type 'image/',e.g. 'jpeg', 'png', 'gif', 'tiff'.
    color_map : list, optional
        List of `float` quadruplets (attribute value, R, G, B) sorted by attribute value, by default None.
        The first quadruplet should have value 0.0, the last 1.0;
        R, G, B are RGB color components in the range 0.0 to 1.0.
    color_range : list, optional
        [min_value, max_value] pair determining the levels of color attribute mapped
        to 0 and 1 in the colormap, by default [].
    attribute: list, optional
        List of values used to apply `color_map`, by default [].
    puv : list, optional
        List of `float` triplets (x,y,z), by default [].
        The first triplet mean a position of left-bottom corner of texture.
        Second and third triplets means a base of coordinate system for texture.
    opacity_function : list, optional
        `float` tuples (attribute value, opacity) sorted by attribute value, by default [].
        The first tuples should have value 0.0, the last 1.0; opacity is in the range 0.0 to 1.0.
    interpolation : bool, optional
        Interpolate the data, by default True
    name : str, optional
        Object name, by default None.
    group : str, optional
        Name of a group, by default None.
    compression_level : int, optional
        Level of data compression [-1, 9], by default 0.
    **kwargs
        For other keyword-only arguments, see :ref:`process_transform_arguments`.

    Returns
    -------
    Texture
        Texture Drawable.
    """
>>>>>>> 06133193
    if color_map is None:
        color_map = default_colormap
    color_map = np.array(color_map, np.float32)
    attribute = np.array(attribute, np.float32)
    color_range = check_attribute_color_range(attribute, color_range)

    return process_transform_arguments(
        Texture(
            binary=binary,
            file_format=file_format,
            color_map=color_map,
            color_range=color_range,
            attribute=attribute,
            opacity_function=opacity_function,
            puv=puv,
            interpolation=interpolation,
            name=name,
            group=group,
            custom_data=custom_data,
            compression_level=compression_level,
        ),
        **kwargs
    )


# noinspection PyShadowingNames
def texture_text(
        text,
        position=(0, 0, 0),
        color=_default_color,
        font_weight=400,
        font_face="Courier New",
        font_size=68,
        size=1.0,
        name=None,
        group=None,
        custom_data=None,
        compression_level=0,
        **kwargs
):
    """Create a TextureText drawable.

    Compared to Text and Text2d this drawable has less features (no KaTeX support), but the labels are located
    in the GPU memory, and not the browser's DOM tree. This has performance consequences, and may be preferable when
    many simple labels need to be displayed.

<<<<<<< HEAD
    Arguments:
        text: `str`.
            Content of the text.
        position: `list`.
            Coordinates (x, y, z) of the text's position.
        color: `int`.
            Packed RGB color of the text (0xff0000 is red, 0xff is blue).
        size: `float`.
            Size of the texture sprite containing the text.
        font_face: `str`.
            Name of the font to use for rendering the text.
        font_weight: `int`.
            Thickness of the characters in HTML-like units from the range (100, 900), where
            400 is normal and 600 is bold font.
        font_size: `int`.
            The font size inside the sprite texture in px units. This does not affect the size of the
            text in the scene, only the accuracy and raster size of the texture.
        name: `string`.
            A name of a object
        group: `string`.
            A name of a group
        custom_data: `dict`.
            A object with custom data attached to object."""
=======
    Parameters
    ----------
    text : str
        Text content.
    position : tuple, optional
        (x, y, z) coordinates of text position, by default (0, 0, 0).
    color : int, optional
        Hex color of the text, by default _default_color.
    font_weight : int, optional
        Characters thickness in HTML-like units [100, 900], by default 400.
    font_face : str, optional
        Font name used to render text, by default "Courier New".
    font_size : int, optional
        Font size inside the sprite texture in px units, by default 68.
        This does not affect the size of the text in the scene,
        only the accuracy and raster size of the texture.
    size : float, optional
        Size of the texture sprite containing the text, by default 1.0.
    name : str, optional
        Object name, by default None.
    group : str, optional
        Name of a group, by default None.
    compression_level : int, optional
        Level of data compression [-1, 9], by default 0.
    **kwargs
        For other keyword-only arguments, see :ref:`process_transform_arguments`.

    Returns
    -------
    TextureText
        TextureText Drawable.
    """
>>>>>>> 06133193
    return process_transform_arguments(
        TextureText(
            text=text,
            position=position,
            color=color,
            size=size,
            font_face=font_face,
            font_size=font_size,
            font_weight=font_weight,
            name=name,
            group=group,
            custom_data=custom_data,
            compression_level=compression_level,
        ),
        **kwargs
    )


# noinspection PyShadowingNames
def vector_field(
        vectors,
        colors=[],
        origin_color=None,
        head_color=None,
        color=_default_color,
        use_head=True,
        head_size=1.0,
        scale=1.0,
        line_width=0.01,
        name=None,
        group=None,
        custom_data=None,
        compression_level=0,
        **kwargs
):
    """Create a VectorField drawable for displaying dense 2D or 3D grids of vectors of same dimensionality.

    By default, the origins of the vectors are assumed to be a grid inscribed in the -0.5 < x, y, z < 0.5 cube
<<<<<<< HEAD
    or -0.5 < x, y < 0.5 square, regardless of the passed vector field shape (aspect ratio etc.).
    Different grid size, shape and rotation can be obtained using kwargs:

        vector_field(..., bounds=[-pi, pi, -pi, pi, 0, 1])

    or:

        vector_field(..., scaling=[scale_x, scale_y, scale_z]).

    For sparse (i.e. not forming a grid) 3D vectors, use the `vectors()` function.

    Arguments:
        vectors: `array_like`.
            Vector field of shape (L, H, W, 3) for 3D fields or (H, W, 2) for 2D fields.
        colors: `array_like`.
            Twice the length of vectors array of int: packed RGB colors
            (0xff0000 is red, 0xff is blue).
            The array has consecutive pairs (origin_color, head_color) for vectors in row-major order.
        origin_color: `int`.
            Packed RGB color of the origins (0xff0000 is red, 0xff is blue), default: same as color.
        head_color: `int`.
            Packed RGB color of the vector heads (0xff0000 is red, 0xff is blue), default: same as color.
        color: `int`.
            Packed RGB color of the vectors (0xff0000 is red, 0xff is blue) when `colors` is empty and
            origin_color and head_color are not specified.
        use_head: `bool`.
            Whether vectors should display an arrow head.
        head_size: `float`.
            The size of the arrow heads.
        scale: `float`.
            Scale factor for the vector lengths, for artificially scaling the vectors in place.
        line_width: `float`.
            Width of the vector segments.
        name: `string`.
            A name of a object
        group: `string`.
            A name of a group
        custom_data: `dict`.
            A object with custom data attached to object.
        kwargs: `dict`.
            Dictionary arguments to configure transform and model_matrix."""
=======
    or -0.5 < x, y < 0.5 square, regardless of the passed vector field shape, like aspect ratio.

    Different grid size, shape and rotation can be obtained using `kwargs`

    - ``vector_field(..., bounds=[-pi, pi, -pi, pi, 0, 1])``
    - ``vector_field(..., scaling=[scale_x, scale_y, scale_z])``

    For sparse (i.e. not forming a grid) 3D vectors, use `vectors`.

    Parameters
    ----------
    vectors : array_like
        Vector field of shape (L, H, W, 3) for 3D fields or (H, W, 2) for 2D fields.
    colors : list, optional
        Array of Hex colors of vectors, by default [].

        The array has consecutive pairs (origin_color, head_color) for vectors in row-major order.
    origin_color : int, optional
        Hex color of vector origins when `colors` is empty, by default None.
    head_color : int, optional
        Hex color of vector heads when `colors` is empty, by default None.
    color : int, optional
        Hex color of the vectors when `colors` is empty, by default _default_color.
    use_head : bool, optional
        Display vector heads, by default True.
    head_size : float, optional
        Vector heads size, by default 1.0.
    scale : float, optional
        Scale factor for the vector lengths, by default 1.0.
    line_width : float, optional
        Width of vector segments, by default 0.01.
    name : str, optional
        Object name, by default None.
    group : str, optional
        Name of a group, by default None.
    compression_level : int, optional
        Level of data compression [-1, 9], by default 0.
    **kwargs
        For other keyword-only arguments, see :ref:`process_transform_arguments`.

    Returns
    -------
    VectorField
        VectorField Drawable.
    """
>>>>>>> 06133193
    return process_transform_arguments(
        VectorField(
            vectors=vectors,
            colors=colors,
            use_head=use_head,
            head_size=head_size,
            line_width=line_width,
            head_color=head_color if head_color is not None else color,
            origin_color=origin_color if origin_color is not None else color,
            scale=scale,
            name=name,
            group=group,
            custom_data=custom_data,
            compression_level=compression_level,
        ),
        **kwargs
    )


# noinspection PyShadowingNames
def vectors(
        origins,
        vectors=None,
        colors=[],
        origin_color=None,
        head_color=None,
        color=_default_color,
        use_head=True,
        head_size=1.0,
        labels=[],
        label_size=1.0,
        line_width=0.01,
        name=None,
        group=None,
        custom_data=None,
        compression_level=0,
        **kwargs
):
    """Create a Vectors drawable representing individual 3D vectors.

<<<<<<< HEAD
    The color of the vectors is a gradient from origin_color to head_color. Heads, when used, have uniform head_color.

    For dense (i.e. forming a grid) 3D or 2D vectors, use the `vector_field` function.

    Arguments:
        origins: `array_like`.
            Array of (x, y, z) coordinates of vector origins, when `vectors` is None, these
            are (dx, dy, dz) components of unbound vectors (which are displayed as originating in (0, 0, 0)).
        vectors: `array_like`.
            The vectors as (dx, dy, dz) float triples. When not given, the `origins` are taken
            as vectors. When given, it must be same size as `origins`.
        colors: `array_like`.
            Twice the length of vectors array of int: packed RGB colors
            (0xff0000 is red, 0xff is blue).
            The array has consecutive pairs (origin_color, head_color) for vectors in row-major order.
        origin_color: `int`.
            Packed RGB color of the origins (0xff0000 is red, 0xff is blue), default: same as color.
        head_color: `int`.
            Packed RGB color of the vector heads (0xff0000 is red, 0xff is blue), default: same as color.
        color: `int`.
            Packed RGB color of the vectors (0xff0000 is red, 0xff is blue) when `colors` is empty and
            origin_color and head_color are not specified.
        use_head: `bool`.
            Whether vectors should display an arrow head.
        head_size: `float`.
            The size of the arrow heads.
        labels: `list` of `str`.
            Captions to display next to the vectors.
        label_size: `float`.
            Label font size in 'em' HTML units.
        line_width: `float`.
            Width of the vector segments.
        name: `string`.
            A name of a object
        group: `string`.
            A name of a group            
        custom_data: `dict`.
            A object with custom data attached to object."""
=======
    For dense 3D or 2D vectors,like forming a grid, use `vector_field`.

    Parameters
    ----------
    origins : array_like
        Array of (x, y, z) coordinates of vector origins.
    vectors : array_like, optional
        Array of (dx, dy, dz) directions of vectors, by default None.
        Must have the same size as `origins`.
    colors : list, optional
        Array of Hex colors of vectors, by default [].
    origin_color : int, optional
        Hex color of vector origins when `colors` is empty, by default None.
    head_color : int, optional
        Hex color of vector heads when `colors` is empty, by default None.
    color : int, optional
        Hex color of the vectors when `colors` is empty, by default None.
    use_head : bool, optional
        Display vector heads, by default True.
    head_size : float, optional
        Vector heads size, by default 1.0.
    labels : list, optional
        List of `str` of caption the display next tot the vectors, by default [].
    label_size : float, optional
        Label font size in 'em' HTML units, by default 1.0.
    line_width : float, optional
        Width of vector segments, by default 0.01.
    name : str, optional
        Object name, by default None.
    group : str, optional
        Name of a group, by default None.
    compression_level : int, optional
        Level of data compression [-1, 9], by default 0.
    **kwargs
        For other keyword-only arguments, see :ref:`process_transform_arguments`.

    Returns
    -------
    Vectors
        Vectors Drawable.
    """
>>>>>>> 06133193
    return process_transform_arguments(
        Vectors(
            vectors=vectors if vectors is not None else origins,
            origins=origins if vectors is not None else np.zeros_like(vectors),
            colors=colors,
            origin_color=origin_color if origin_color is not None else color,
            head_color=head_color if head_color is not None else color,
            use_head=use_head,
            head_size=head_size,
            labels=labels,
            label_size=label_size,
            line_width=line_width,
            name=name,
            group=group,
            custom_data=custom_data,
            compression_level=compression_level,
        ),
        **kwargs
    )


# noinspection PyShadowingNames
def voxels(
        voxels,
        color_map=None,
        wireframe=False,
        outlines=True,
        outlines_color=0,
        opacity=1.0,
        bounds=None,
        name=None,
        group=None,
        custom_data=None,
        compression_level=0,
        **kwargs
):
    """Create a Voxels drawable for 3D volumetric data.

    By default, the voxels are a grid inscribed in the -0.5 < x, y, z < 0.5 cube
<<<<<<< HEAD
    regardless of the passed voxel array shape (aspect ratio etc.).
    Different grid size, shape and rotation can be obtained using  kwargs:

        voxels(..., bounds=[0, 300, 0, 400, 0, 500])

    or:

        voxels(..., scaling=[scale_x, scale_y, scale_z]).

    Arguments:
        voxels: `array_like`.
            3D array of `int` in range (0, 255).
            0 means empty voxel, 1 and above refer to consecutive color_map entries.
        color_map: `array_like`.
            Flat array of `int` packed RGB colors (0xff0000 is red, 0xff is blue).
            The color defined at index i is for voxel value (i+1), e.g.:

            | color_map = [0xff, 0x00ff]
            | voxels =
            | [
            | 0, # empty voxel
            | 1, # blue voxel
            | 2  # red voxel
            | ]

        wireframe: `bool`.
            Whether mesh should display as wireframe.
        opacity: `float`.
            Opacity of voxels.
        outlines: `bool`.
            Whether mesh should display with outlines.
        outlines_color: `int`.
            Packed RGB color of the resulting outlines (0xff0000 is red, 0xff is blue)
        name: `string`.
            A name of a object
        group: `string`.
            A name of a group
        custom_data: `dict`.
            A object with custom data attached to object.
        kwargs: `dict`.
            Dictionary arguments to configure transform and model_matrix."""
=======
    regardless of the passed voxel array shape, like aspect ratio.

    Different grid size, shape and rotation can be obtained using `kwargs`

    - ``voxels(..., bounds=[0, 300, 0, 400, 0, 500])``
    - ``voxels(..., scaling=[scale_x, scale_y, scale_z])``

    Parameters
    ----------
    voxels : array_like
        3D array of `int` from 0 to 255.
        0 means empty voxel; 1 and above refer to consecutive `color_map`.
    color_map : int, optional
        List of Hex color, by default None.
        The color defined at index i is for voxel value (i+1).
    wireframe : bool, optional
        Display voxels as wireframe, by default False.
    outlines : bool, optional
        Display voxels outlines, by default True.
    outlines_color : int, optional
        Hex color of voxels outlines, by default 0.
    opacity : float, optional
        Opacity of voxels, by default 1.0.
    name : str, optional
        Object name, by default None.
    group : str, optional
        Name of a group, by default None.
    compression_level : int, optional
        Level of data compression [-1, 9], by default 0.
    **kwargs
        For other keyword-only arguments, see :ref:`process_transform_arguments`.

    Returns
    -------
    Voxels
        Voxels Drawable.
    """
>>>>>>> 06133193
    if color_map is None:
        color_map = nice_colors

    return process_transform_arguments(
        Voxels(
            voxels=voxels,
            color_map=color_map,
            wireframe=wireframe,
            outlines=outlines,
            outlines_color=outlines_color,
            opacity=opacity,
            name=name,
            group=group,
            custom_data=custom_data,
            compression_level=compression_level,
        ),
        **kwargs
    )


# noinspection PyShadowingNames
def sparse_voxels(
        sparse_voxels,
        space_size,
        color_map=None,
        wireframe=False,
        outlines=True,
        outlines_color=0,
        opacity=1.0,
        bounds=None,
        name=None,
        group=None,
        custom_data=None,
        compression_level=0,
        **kwargs
):
<<<<<<< HEAD
    """Create a Voxels drawable for 3D volumetric data.

    Different grid size, shape and rotation can be obtained using  kwargs:

        voxels(..., bounds=[0, 300, 0, 400, 0, 500])

    or:

        voxels(..., scaling=[scale_x, scale_y, scale_z]).

    Arguments:
        sparse_voxels: `array_like`.
            2D array of `coords` in format [[x,y,z,v], [x,y,z,v]].
            x, y, z >= 0
            v = 0 means empty voxel, 1 and above refer to consecutive color_map entries.
        space_size: `array_like`.
            Width, Height, Length of space
        color_map: `array_like`.
            Flat array of `int` packed RGB colors (0xff0000 is red, 0xff is blue).
        wireframe: `bool`.
            Whether mesh should display as wireframe.
        opacity: `float`.
            Opacity of voxels.
        outlines: `bool`.
            Whether mesh should display with outlines.
        outlines_color: `int`.
            Packed RGB color of the resulting outlines (0xff0000 is red, 0xff is blue)
        name: `string`.
            A name of a object
        group: `string`.
            A name of a group
        custom_data: `dict`.
            A object with custom data attached to object.
        kwargs: `dict`.
            Dictionary arguments to configure transform and model_matrix."""
=======
    """Create a SparseVoxels drawable for 3D volumetric data.

    Different grid size, shape and rotation can be obtained using `kwargs`

    - ``sparse_voxels(..., bounds=[0, 300, 0, 400, 0, 500])``
    - ``sparse_voxels(..., scaling=[scale_x, scale_y, scale_z])``

    Parameters
    ----------
    sparse_voxels : array_like
        2D array of cordinates [x, y, z, v],  x, y, z >= 0 and 0<= v <= 255.
        v = 0 means empty voxel; v >= 1 refer to consecutive `color_map`.
    space_size : array_like
        Width, Height and Length of space.
    color_map : int, optional
        List of Hex color, by default None.
        The color defined at index i is for voxel value (i+1).
    wireframe : bool, optional
        Display voxels as wireframe, by default False.
    outlines : bool, optional
        Display voxels outlines, by default True.
    outlines_color : int, optional
        Hex color of voxels outlines, by default 0.
    opacity : float, optional
        Opacity of voxels, by default 1.0.
    name : str, optional
        Object name, by default None.
    group : str, optional
        Name of a group, by default None.
    compression_level : int, optional
        Level of data compression [-1, 9], by default 0.
    **kwargs
        For other keyword-only arguments, see :ref:`process_transform_arguments`.

    Returns
    -------
    SparseVoxels
        SparseVoxels Drawable.
    """
>>>>>>> 06133193
    if color_map is None:
        color_map = nice_colors

    assert (
        isinstance(space_size, (tuple, list, np.ndarray))
        and np.shape(space_size) == (3,)
        and all(d > 0 for d in space_size)
    )

    return process_transform_arguments(
        SparseVoxels(
            sparse_voxels=sparse_voxels,
            space_size=space_size,
            color_map=color_map,
            wireframe=wireframe,
            outlines=outlines,
            outlines_color=outlines_color,
            opacity=opacity,
            name=name,
            group=group,
            custom_data=custom_data,
            compression_level=compression_level,
        ),
        **kwargs
    )


# noinspection PyShadowingNames
def voxels_group(
        space_size,
        voxels_group=[],
        chunks_ids=[],
        color_map=None,
        wireframe=False,
        outlines=True,
        outlines_color=0,
        opacity=1.0,
        name=None,
        group=None,
        custom_data=None,
        compression_level=0,
        **kwargs
):
    """Create a VoxelsGroup drawable for 3D volumetric data.

    By default, the voxels are a grid inscribed in the -0.5 < x, y, z < 0.5 cube
<<<<<<< HEAD
    regardless of the passed voxel array shape (aspect ratio etc.).
    Different grid size, shape and rotation can be obtained using  kwargs:

        voxels(..., bounds=[0, 300, 0, 400, 0, 500])

    or:

        voxels(..., scaling=[scale_x, scale_y, scale_z]).

    Arguments:
        space_size: `array_like`.
            Width, Height, Length of space
        voxels_group: `array_like`.
            List of `chunks` in format {voxels: np.array, coord: [x,y,z], multiple: number}.
        chunks_ids: `array`.
            List of `chunks_id`. Chunks widget you can create using k3d.voxel_chunk()
        color_map: `array_like`.
            Flat array of `int` packed RGB colors (0xff0000 is red, 0xff is blue).
        wireframe: `bool`.
            Whether mesh should display as wireframe.
        opacity: `float`.
            Opacity of voxels.
        outlines: `bool`.
            Whether mesh should display with outlines.
        outlines_color: `int`.
            Packed RGB color of the resulting outlines (0xff0000 is red, 0xff is blue)
        name: `string`.
            A name of a object
        group: `string`.
            A name of a group
        custom_data: `dict`.
            A object with custom data attached to object.
        kwargs: `dict`.
            Dictionary arguments to configure transform and model_matrix."""
=======
    regardless of the passed voxel array shape, like aspect ratio.

    Different grid size, shape and rotation can be obtained using `kwargs`

    - ``voxels_group(..., bounds=[0, 300, 0, 400, 0, 500])``
    - ``voxels_group(..., scaling=[scale_x, scale_y, scale_z])``

    Parameters
    ----------
    space_size : array_like
        Width, Height, Length of space. Must be non-negative.
    voxels_group : list, optional
        List of `voxel_chunk` in format {voxels: np.array, coord: [x,y,z], multiple: number}, by default [].
    chunks_ids : list, optional
        List of `voxels_chunk` id, by default [].
    color_map : int, optional
        List of Hex color, by default None.
        The color defined at index i is for voxel value (i+1).
    wireframe : bool, optional
        Display voxels as wireframe, by default False.
    outlines : bool, optional
        Display voxels outlines, by default True.
    outlines_color : int, optional
        Hex color of voxels outlines, by default 0.
    opacity : float, optional
        Opacity of voxels, by default 1.0.
    name : str, optional
        Object name, by default None.
    group : str, optional
        Name of a group, by default None.
    compression_level : int, optional
        Level of data compression [-1, 9], by default 0.
    **kwargs
        For other keyword-only arguments, see :ref:`process_transform_arguments`.

    Returns
    -------
    VoxelsGroup
        VoxelsGroup Drawable.
    """
>>>>>>> 06133193
    if color_map is None:
        color_map = nice_colors

    for g in voxels_group:
        g["coord"] = np.array(g["coord"])
        g["voxels"] = np.array(g["voxels"])

        if "multiple" not in g:
            g["multiple"] = 1

    return process_transform_arguments(
        VoxelsGroup(
            voxels_group=voxels_group,
            chunks_ids=chunks_ids,
            space_size=space_size,
            color_map=color_map,
            wireframe=wireframe,
            outlines=outlines,
            outlines_color=outlines_color,
            opacity=opacity,
            name=name,
            group=group,
            custom_data=custom_data,
            compression_level=compression_level,
        ),
        **kwargs
    )


# noinspection PyShadowingNames
def volume(
        volume,
        color_map=None,
        opacity_function=None,
        color_range=[],
        samples=512.0,
        alpha_coef=50.0,
        gradient_step=0.005,
        shadow="off",
        interpolation=True,
        shadow_delay=500,
        shadow_res=128,
        focal_length=0.0,
        focal_plane=100.0,
        ray_samples_count=16,
        name=None,
        group=None,
        custom_data=None,
        compression_level=0,
        **kwargs
):
    """Create a Volume drawable for 3D volumetric data.

    By default, the volume are a grid inscribed in the -0.5 < x, y, z < 0.5 cube
<<<<<<< HEAD
    regardless of the passed voxel array shape (aspect ratio etc.).
    Different grid size, shape and rotation can be obtained using  kwargs:

        volume(..., bounds=[0, 300, 0, 400, 0, 500])

    or:

        volume(..., scaling=[scale_x, scale_y, scale_z]).

    Arguments:
        volume: `array_like`.
            3D array of `float`
        color_map: `list`.
            A list of float quadruplets (attribute value, R, G, B), sorted by attribute value. The first
            quadruplet should have value 0.0, the last 1.0; R, G, B are RGB color components in the range 0.0 to 1.0.
        opacity_function: `array`.
            A list of float tuples (attribute value, opacity), sorted by attribute value. The first
            typles should have value 0.0, the last 1.0; opacity is in the range 0.0 to 1.0.
        color_range: `list`.
            A pair [min_value, max_value], which determines the levels of volume attribute mapped
            to 0 and 1 in the color map respectively.
        samples: `float`.
            Number of iteration per 1 unit of space.
        alpha_coef: `float`
            Alpha multiplier.
        gradient_step: `float`
            Gradient light step.
        focal_length: `float`
            focal length of depth of field renderer. 0.0 for disabled
        focal_plane: `float`
            focal plane for depth of field renderer
        ray_samples_count: `Int`
            Number of rays for Depth of Field rendering
        shadow: `str`.
            Type of shadow on volume
            Legal values are:

                :`off`: shadow disabled,
                :`on_demand`: update shadow map on demand,
                :`dynamic`: update shadow map automaticaly every shadow_delay.

        shadow_delay: `float`.
            Minimum number of miliseconds between shadow map updates.
        shadow_res: `int`.
            Resolution of shadow map.
        interpolation: `bool`.
            Whether volume raycasting should interpolate data or not.
        name: `string`.
            A name of a object
        group: `string`.
            A name of a group
        custom_data: `dict`.
            A object with custom data attached to object.
        kwargs: `dict`.
            Dictionary arguments to configure transform and model_matrix."""

=======
    regardless of the passed voxel array shape ,like aspect ratio.

    Different grid size, shape and rotation can be obtained using `kwargs`

    - ``volume(..., bounds=[0, 300, 0, 400, 0, 500])``
    - ``volume(..., scaling=[scale_x, scale_y, scale_z])``

    Parameters
    ----------
    volume : ndarray
        3D array of `float`.
    color_map : list, optional
        List of `float` quadruplets (attribute value, R, G, B) sorted by attribute value, by default None.
        The first quadruplet should have value 0.0, the last 1.0;
        R, G, B are RGB color components in the range 0.0 to 1.0.
    opacity_function : list, optional
        `float` tuples (attribute value, opacity) sorted by attribute value, by default [].
        The first tuples should have value 0.0, the last 1.0; opacity is in the range 0.0 to 1.0.
    color_range : list, optional
        [min_value, max_value] pair determining the levels of color attribute mapped
        to 0 and 1 in the colormap, by default [].
    samples : float, optional
        Number of iteration per 1 unit of space, by default 512.0.
    alpha_coef : float, optional
        Alpha multiplier, by default 50.0.
    gradient_step : float, optional
        Gradient light step, by default 0.005.
    shadow : {'off', 'on_demand', 'dynamic'}, optional
        Type of shadow on volume, by default "off".
    interpolation : bool, optional
        Interpolate volume raycasting data, by default True.
    shadow_delay : int, optional
        Minimum number of miliseconds between shadow map updates, by default 500.
    shadow_res : int, optional
        Resolution of shadow map, by default 128.
    focal_length : float, optional
        Focal length of depth of field renderer, by default 0.0.
    focal_plane : float, optional
        Focal plane of depth of field renderer, by default 100.0.
    ray_samples_count : int, optional
        Number of rays for depth of field rendering, by default 16.
    name : str, optional
        Object name, by default None.
    group : str, optional
        Name of a group, by default None.
    compression_level : int, optional
        Level of data compression [-1, 9], by default 0.
    **kwargs
        For other keyword-only arguments, see :ref:`process_transform_arguments`.

    Returns
    -------
    Volume
        Volume Drawable.
    """
>>>>>>> 06133193
    if color_map is None:
        color_map = default_colormap

    color_range = (
        check_attribute_color_range(volume, color_range)
        if type(color_range) is not dict
        else color_range
    )

    if opacity_function is None:
        opacity_function = [np.min(color_map[::4]),
                            0.0, np.max(color_map[::4]), 1.0]

    return process_transform_arguments(
        Volume(
            volume=volume,
            color_map=color_map,
            opacity_function=opacity_function,
            color_range=color_range,
            compression_level=compression_level,
            samples=samples,
            alpha_coef=alpha_coef,
            gradient_step=gradient_step,
            interpolation=interpolation,
            shadow=shadow,
            shadow_delay=shadow_delay,
            shadow_res=shadow_res,
            focal_plane=focal_plane,
            focal_length=focal_length,
            name=name,
            group=group,
            custom_data=custom_data,
            ray_samples_count=ray_samples_count,
        ),
        **kwargs
    )


# noinspection PyShadowingNames
def mip(
        volume,
        color_map=None,
        opacity_function=None,
        color_range=[],
        samples=512.0,
        gradient_step=0.005,
        name=None,
        group=None,
        custom_data=None,
        compression_level=0,
        **kwargs
):
    """Create a MIP drawable for 3D volumetric data.

    By default, the volume are a grid inscribed in the -0.5 < x, y, z < 0.5 cube
<<<<<<< HEAD
    regardless of the passed voxel array shape (aspect ratio etc.).
    Different grid size, shape and rotation can be obtained using  kwargs:

        mip(..., bounds=[0, 300, 0, 400, 0, 500])

    or:

        mip(..., scaling=[scale_x, scale_y, scale_z]).

    Arguments:
        volume: `array_like`.
            3D array of `float`
        color_map: `list`.
            A list of float quadruplets (attribute value, R, G, B), sorted by attribute value. The first
            quadruplet should have value 0.0, the last 1.0; R, G, B are RGB color components in the range 0.0 to 1.0.
        opacity_function: `array`.
            A list of float tuples (attribute value, opacity), sorted by attribute value. The first
            typles should have value 0.0, the last 1.0; opacity is in the range 0.0 to 1.0.
        color_range: `list`.
            A pair [min_value, max_value], which determines the levels of volume attribute mapped
            to 0 and 1 in the color map respectively.
        samples: `float`.
            Number of iteration per 1 unit of space.
        gradient_step: `float`.
            Gradient light step.
        name: `string`.
            A name of a object
        group: `string`.
            A name of a group
        custom_data: `dict`.
            A object with custom data attached to object.
        kwargs: `dict`.
            Dictionary arguments to configure transform and model_matrix."""
=======
    regardless of the passed voxel array shape, like aspect ratio.

    Different grid size, shape and rotation can be obtained using `kwargs`

    - ``mip(..., bounds=[0, 300, 0, 400, 0, 500])``
    - ``mip(..., scaling=[scale_x, scale_y, scale_z])``

    Parameters
    ----------
    volume : ndarray
        3D array of `float`.
    color_map : list, optional
        List of `float` quadruplets (attribute value, R, G, B) sorted by attribute value, by default None.
        The first quadruplet should have value 0.0, the last 1.0;
        R, G, B are RGB color components in the range 0.0 to 1.0.
    opacity_function : list, optional
        `float` tuples (attribute value, opacity) sorted by attribute value, by default [].
        The first tuples should have value 0.0, the last 1.0; opacity is in the range 0.0 to 1.0.
    color_range : list, optional
        [min_value, max_value] pair determining the levels of color attribute mapped
        to 0 and 1 in the colormap, by default [].
    samples : float, optional
        Number of iteration per 1 unit of space, by default 512.0.
    gradient_step : float, optional
        Gradient light step, by default 0.005.
    name : str, optional
        Object name, by default None.
    group : str, optional
        Name of a group, by default None.
    compression_level : int, optional
        Level of data compression [-1, 9], by default 0.
    **kwargs
        For other keyword-only arguments, see :ref:`process_transform_arguments`.

    Returns
    -------
    MIP
        MIP Drawable.
    """
>>>>>>> 06133193
    if color_map is None:
        color_map = default_colormap

    color_range = (
        check_attribute_color_range(volume, color_range)
        if type(color_range) is not dict
        else color_range
    )

    if opacity_function is None:
        opacity_function = [np.min(color_map[::4]),
                            0.0, np.max(color_map[::4]), 1.0]

    return process_transform_arguments(
        MIP(
            volume=volume,
            color_map=color_map,
            opacity_function=opacity_function,
            color_range=color_range,
            samples=samples,
            gradient_step=gradient_step,
            name=name,
            group=group,
            custom_data=custom_data,
            compression_level=compression_level,
        ),
        **kwargs
    )


def vtk_poly_data(
        poly_data,
        color=_default_color,
        color_attribute=None,
        cell_color_attribute=None,
        color_map=None,
        color_range=[],
        side="front",
        wireframe=False,
        opacity=1.0,
        opacity_function=[],
        volume=[],
        volume_bounds=[],
<<<<<<< HEAD
        opacity_function=[],
        color_range=[],
        cell_color_attribute=None,
        name=None,
        group=None,
        custom_data=None,
=======
        flat_shading=True,
        name=None,
        group=None,
>>>>>>> 06133193
        compression_level=0,
        **kwargs
):
    """Create a Mesh drawable from given vtkPolyData.

<<<<<<< HEAD
    This function requires the vtk module (from package VTK) to be installed.

    Arguments:
        poly_data: `vtkPolyData`.
            Native vtkPolyData geometry.
        color: `int`.
            Packed RGB color of the resulting mesh (0xff0000 is red, 0xff is blue) when not using color maps.
        color_attribute: `tuple` of (`str`, `float`, `float`).
            This determines which scalar should be taken as the
            attribute for the color_map, and the color_range for the mesh: (attribute_name, min_value, max_value).
            A VTK mesh can have multiple named attributes in the vertices.
            min_value is the value mapped to 0 in the color_map.
            max_value is the value mapped to 1 in the color_map.
        cell_color_attribute: `tuple` of (`str`, `float`, `float`).
            This determines which scalar should be taken as the
            attribute for the color_map, and the color_range for the mesh: (attribute_name, min_value, max_value).
            A VTK mesh can have multiple named attributes in the vertices.
            min_value is the value mapped to 0 in the color_map.
            max_value is the value mapped to 1 in the color_map.
        color_map: `list`.
            A list of float quadruplets (attribute value, R, G, B), sorted by attribute value. The first
            quadruplet should have value 0.0, the last 1.0; R, G, B are RGB color components in the range 0.0 to 1.0.
        color_range: `list`.
            A pair [min_value, max_value], which determines the levels of color attribute mapped
            to 0 and 1 in the color map respectively.
        wireframe: `bool`.
            Whether mesh should display as wireframe.
        opacity: `float`.
            Opacity of mesh.
        flat_shading: `bool`.
            Whether mesh should display with flat shading.
        volume: `array_like`.
            3D array of `float`
        volume_bounds: `array_like`.
            6-element tuple specifying the bounds of the volume data (x0, x1, y0, y1, z0, z1)
        opacity_function: `array`.
            A list of float tuples (attribute value, opacity), sorted by attribute value. The first
            typles should have value 0.0, the last 1.0; opacity is in the range 0.0 to 1.0.
        side: `string`.
            Control over which side to render for a mesh. Legal values are `front`, `back`, `double`.
        name: `string`.
            A name of a object
        group: `string`.
            A name of a group
        custom_data: `dict`.
            A object with custom data attached to object.
        kwargs: `dict`.
            Dictionary arguments to configure transform and model_matrix."""
=======
    Require the vtk module (from package VTK) to be installed.

    Parameters
    ----------
    poly_data : vtkPolyData
        Native vtkPolyData geometry.
    color : int, optional
        Hex color of the mesh when when not using `color_map`, by default _default_color.
    color_attribute : tuple, optional
        (`str`, `float`, `float`) to determine which scalar should be used
        for the `color_map` and the `color_range` (attribute_name, min_value, max_value), by default None.

        A VTK mesh can have multiple named attributes in the vertices

        - min_value is the value mapped to 0 in the color_map
        - max_value is the value mapped to 1 in the color_map
    cell_color_attribute : tuple, optional
        (`str`, `float`, `float`) to determine which scalar should be used
        for the `color_map` and the `color_range` (attribute_name, min_value, max_value), by default None.

        A VTK mesh can have multiple named attributes in the vertices

        - min_value is the value mapped to 0 in the color_map
        - max_value is the value mapped to 1 in the color_map
    color_map : list, optional
        List of `float` quadruplets (attribute value, R, G, B) sorted by attribute value, by default None.
        The first quadruplet should have value 0.0, the last 1.0;
        R, G, B are RGB color components in the range 0.0 to 1.0.
    color_range : list, optional
        [min_value, max_value] pair determining the levels of color attribute mapped
        to 0 and 1 in the colormap, by default [].
    side : {"front", "back", "both"}, optional
        Side to render, by default "front".
    wireframe : bool, optional
        Display the mesh as wireframe, by default False.
    opacity : float, optional
        Opacity of mesh, by default 1.0.
    opacity_function : list, optional
        `float` tuples (attribute value, opacity) sorted by attribute value, by default [].

        The first tuples should have value 0.0, the last 1.0; opacity is in the range 0.0 to 1.0.
    volume : list, optional
        3D array of `float`, by default [].
    volume_bounds : list, optional
        6-element tuple specifying the bounds of the volume data (x0, x1, y0, y1, z0, z1), by default [].
    flat_shading : bool, optional
        Display the mesh with flat shading, by default True.
    name : str, optional
        Object name, by default None.
    group : str, optional
        Name of a group, by default None.
    compression_level : int, optional
        Level of data compression [-1, 9], by default 0.
    **kwargs
        For other keyword-only arguments, see :ref:`process_transform_arguments`.

    Returns
    -------
    Mesh
        Mesh Drawable.

    Raises
    ------
    RuntimeError
        vtk module is not available.
    """
>>>>>>> 06133193
    if color_map is None:
        color_map = default_colormap

    if vtk is None:
        raise RuntimeError("vtk module is not available")

    if (max(poly_data.GetPolys().GetMaxCellSize(), poly_data.GetStrips().GetMaxCellSize()) > 3):
        cut_triangles = vtk.vtkTriangleFilter()
        cut_triangles.SetInputData(poly_data)
        cut_triangles.Update()
        poly_data = cut_triangles.GetOutput()

    attribute = []
    triangles_attribute = []

    if color_attribute is not None:
        attribute = nps.vtk_to_numpy(
            poly_data.GetPointData().GetArray(color_attribute[0])
        )
        color_range = color_attribute[1:3]
    elif cell_color_attribute is not None:
        triangles_attribute = nps.vtk_to_numpy(
            poly_data.GetCellData().GetArray(cell_color_attribute[0])
        )
        color_range = cell_color_attribute[1:3]
    elif volume != []:
        color_range = check_attribute_color_range(volume, color_range)

    vertices = nps.vtk_to_numpy(poly_data.GetPoints().GetData())
    indices = nps.vtk_to_numpy(
        poly_data.GetPolys().GetData()).reshape(-1, 4)[:, 1:4]
    volume_bounds = (
        np.array(volume_bounds, np.float32)
        if type(volume_bounds) is not dict
        else volume_bounds
    )

    return process_transform_arguments(
        Mesh(
            vertices=np.array(vertices, np.float32),
            indices=np.array(indices, np.uint32),
            color=color,
            colors=[],
            opacity=opacity,
            attribute=np.array(attribute, np.float32),
            triangles_attribute=np.array(triangles_attribute, np.float32),
            color_range=color_range,
            color_map=np.array(color_map, np.float32),
            wireframe=wireframe,
            volume=volume,
            volume_bounds=volume_bounds,
            texture=None,
            opacity_function=opacity_function,
            side=side,
            flat_shading=flat_shading,
            name=name,
            group=group,
            custom_data=custom_data,
            compression_level=compression_level,
        ),
        **kwargs
    )


def voxel_chunk(voxels, coord, multiple=1, compression_level=0):
    """Create a VoxelChunk that can be used for `voxels_group`.

    Parameters
    ----------
    voxels : array_like
        3D array of `int` from 0 to 255.
        0 means empty voxel; 1 and above refer to value of a colormap.
    coord : array_like
        Coordinates of the chunk.
    multiple : int, optional
        For future usage, by default 1.
    compression_level : int, optional
        Level of data compression [-1, 9], by default 0.

    Returns
    -------
    VoxelChunk
        Voxel chunk.
    """
    return VoxelChunk(
        voxels=np.array(voxels, np.uint8),
        coord=np.array(coord, np.uint32),
        multiple=multiple,
        compression_level=compression_level,
    )


def plot(
        height=512,
        antialias=3,
        logarithmic_depth_buffer=True,
        background_color=0xffffff,
        camera_auto_fit=True,
        grid_auto_fit=True,
        grid_visible=True,
        screenshot_scale=2.0,
        grid=(-1, -1, -1, 1, 1, 1),
        grid_color=0xe6e6e6,
        label_color=0x444444,
        lighting=1.5,
        menu_visibility=True,
        voxel_paint_color=0,
        colorbar_object_id=-1,
        camera_fov=60.0,
        time=0.0,
        axes=['x', 'y', 'z'],
        axes_helper=1.0,
<<<<<<< HEAD
        axes_helper_colors=[0xff0000, 0x00ff00, 0x0000ff],
        camera_mode="trackball",
=======
        name=None,
        group=None,
        camera_mode='trackball',
>>>>>>> 06133193
        snapshot_type='full',
        auto_rendering=True,
        camera_no_zoom=False,
        camera_no_rotate=False,
        camera_no_pan=False,
        camera_rotate_speed=1.0,
        camera_zoom_speed=1.2,
        camera_pan_speed=0.3,
        camera_damping_factor=0.0,
        fps=25.0,
        fps_meter=False,
        name=None,
        custom_data=None
):
<<<<<<< HEAD
    """Create a K3D Plot widget.

    This creates the main widget for displaying 3D objects.

    Arguments:
        height: `int`.
            Height of the widget in pixels.
        antialias: `bool`.
            Enable antialiasing in WebGL renderer.
        logarithmic_depth_buffer: `bool`.
            Enables logarithmic_depth_buffer in WebGL renderer.
        background_color: `int`.
            Packed RGB color of the plot background (0xff0000 is red, 0xff is blue).
        camera_auto_fit: `bool`.
            Enable automatic camera setting after adding, removing or changing a plot object.
        grid_auto_fit: `bool`.
            Enable automatic adjustment of the plot grid to contained objects.
        grid_visible: `bool`.
            Enable or disable grid.
        grid_color: `int`.
            Packed RGB color of the plot grids (0xff0000 is red, 0xff is blue).
        grid: `array_like`.
            6-element tuple specifying the bounds of the plot grid (x0, y0, z0, x1, y1, z1).
        screenshot_scale: `Float`.
            Multipiler to screenshot resolution.
        label_color: `int`.
            Packed RGB color of the labels (0xff0000 is red, 0xff is blue).
        lighting: `Float`.
            Lighting factor.
        menu_visibility: `bool`.
            Enable menu on GUI.
        voxel_paint_color: `int`.
            The (initial) int value to be inserted when editing voxels.
        camera_no_rotate: `Bool`.
            Lock for camera rotation.
        camera_no_zoom: `Bool`.
            Lock for camera zoom.
        camera_no_pan: `Bool`.
            Lock for camera pan.
        camera_rotate_speed: `Float`.
            Speed of camera rotation.
        camera_zoom_speed: `Float`.
            Speed of camera zoom.
        camera_pan_speed: `Float`.
            Speed of camera pan.
        camera_fov: `Float`.
            Camera Field of View.
        camera_damping_factor: `Float`.
            Defines the intensity of damping. Default is 0 (disabled).
        snapshot_type: `string`.
            Can be 'full', 'online' or 'inline'.
        axes: `list`.
            Axes labels for plot.
        axes_helper: `Float`.
            Axes helper size.
        axes_helper_colors: `List`.
            List of triple packed RGB color of the axes helper (0xff0000 is red, 0xff is blue).
        time: `list`.
            Time value (used in TimeSeries)
        name: `string`.
            Name of the plot. Used to filenames of snapshot/screenshot etc.
        camera_mode: `str`.
            Mode of camera.

            Legal values are:

            :`trackball`: orbit around point with dynamic up-vector of camera,

            :`orbit`: orbit around point with fixed up-vector of camera,

            :`fly`: orbit around point with dynamic up-vector of camera, wheel on mouse change also target point.
        auto_rendering: `Bool`.
            State of auto rendering.
        fps: `Float`.
            Fps of animation.
        grid: `array_like`.
            6-element tuple specifying the bounds of the plot grid (x0, y0, z0, x1, y1, z1).
        custom_data: `dict`.
            A object with custom data attached to object."""

=======
    """Create a Plot widget.

    Parameters
    ----------
    height : int, optional
        Height of the widget in pixels, by default 512.
    antialias : int, optional
        WebGL renderer antialiasing, by default 3.
    logarithmic_depth_buffer : bool, optional
        WebGL renderer logarithmic depth buffer, by default True.
    background_color : int, optional
        Hex color of plot background, by default 0xffffff.
    camera_auto_fit : bool, optional
        Automatic camera setting after adding, removing or modifying objects, by default True.
    grid_auto_fit : bool, optional
        Automatic grid adjustment to contained objects, by default True.
    grid_visible : bool, optional
        Display grid, by default True.
    screenshot_scale : float, optional
        Screenshot resolution multiplier, by default 2.0.
    grid : tuple, optional
        6-element tuple specifying grid bounds (x0, y0, z0, x1, y1, z1), by default (-1, -1, -1, 1, 1, 1).
    grid_color : int, optional
        Hex color of the grid, by default 0xe6e6e6.
    label_color : int, optional
        Hex color of labels, by default 0x444444.
    lighting : float, optional
        Lighting factor, by default 1.5.
    menu_visibility : bool, optional
        Display K3D panel, by default True.
    voxel_paint_color : int, optional
        (initial) `int` value to be inserted when editing voxels, by default 0.
    colorbar_object_id : int, optional
        Id of colorbar object, by default -1.
    camera_fov : float, optional
        Camera field of view, by default 60.0.
    time : float, optional
        Time value, by default 0.0.
    axes : list, optional
        Axes labels, by default ['x', 'y', 'z'].
    axes_helper : float, optional
        Axes helper size, by default 1.0.
    name : str, optional
        Object name, by default None.
    group : str, optional
        Name of a group, by default None.
    camera_mode : {'trackball', 'orbit', 'fly'}, optional
        Mode of camera, by default 'trackball'.
    snapshot_type : {'full', 'online', 'inline'}, optional
        Type of snapshot, by default 'full'.
    auto_rendering : bool, optional
        Auto rendering state, by default True.
    camera_no_zoom : bool, optional
        Lock camera zoom, by default False.
    camera_no_rotate : bool, optional
        Lock camera rotation, by default False.
    camera_no_pan : bool, optional
        Lock camera pan, by default False.
    camera_rotate_speed : float, optional
        Camera rotation speed, by default 1.0.
    camera_zoom_speed : float, optional
        Camera zoom speed, by default 1.2.
    camera_pan_speed : float, optional
        Camera pan speed, by default 0.3.
    camera_damping_factor : float, optional
        Camera intensity of damping, by default 0.0.
    fps : float, optional
        Animations FPS, by default 25.0.

    Returns
    -------
    Plot
        Plot Widget.
    """
>>>>>>> 06133193
    return Plot(
        antialias=antialias,
        logarithmic_depth_buffer=logarithmic_depth_buffer,
        background_color=background_color,
        lighting=lighting,
        time=time,
        colorbar_object_id=colorbar_object_id,
        camera_auto_fit=camera_auto_fit,
        grid_auto_fit=grid_auto_fit,
        grid_visible=grid_visible,
        grid_color=grid_color,
        label_color=label_color,
        height=height,
        menu_visibility=menu_visibility,
        voxel_paint_color=voxel_paint_color,
        grid=grid,
        axes=axes,
        axes_helper=axes_helper,
        axes_helper_colors=axes_helper_colors,
        screenshot_scale=screenshot_scale,
        camera_fov=camera_fov,
        name=name,
        camera_mode=camera_mode,
        snapshot_type=snapshot_type,
        camera_no_zoom=camera_no_zoom,
        camera_no_rotate=camera_no_rotate,
        camera_no_pan=camera_no_pan,
        camera_rotate_speed=camera_rotate_speed,
        camera_zoom_speed=camera_zoom_speed,
        camera_damping_factor=camera_damping_factor,
        camera_pan_speed=camera_pan_speed,
        auto_rendering=auto_rendering,
        fps=fps,
        fps_meter=fps_meter,
        custom_data=custom_data
    )<|MERGE_RESOLUTION|>--- conflicted
+++ resolved
@@ -21,7 +21,7 @@
     Mesh,
     Points,
     STL,
-    Surface, 
+    Surface,
     Text,
     Text2d,
     Texture,
@@ -189,45 +189,6 @@
 ):
     """Create a Line drawable for plotting segments and polylines.
 
-<<<<<<< HEAD
-    Arguments:
-        vertices: `array_like`.
-            Array with (x, y, z) coordinates of segment endpoints.
-        color: `int`.
-            Packed RGB color of the lines (0xff0000 is red, 0xff is blue) when `colors` is empty.
-        colors: `array_like`.
-            Array of int: packed RGB colors (0xff0000 is red, 0xff is blue) when attribute,
-            color_map and color_range are empty.
-        attribute: `array_like`.
-            Array of float attribute for the color mapping, coresponding to each vertex.
-        color_map: `list`.
-            A list of float quadruplets (attribute value, R, G, B), sorted by attribute value. The first
-            quadruplet should have value 0.0, the last 1.0; R, G, B are RGB color components in the range 0.0 to 1.0.
-        color_range: `list`.
-            A pair [min_value, max_value], which determines the levels of color attribute mapped
-            to 0 and 1 in the color map respectively.
-        shader: `str`.
-            Display style (name of the shader used) of the lines.
-            Legal values are:
-
-            :`simple`: simple lines,
-
-            :`thick`: thick lines,
-
-            :`mesh`: high precision triangle mesh of segments (high quality and GPU load).
-        radial_segments: 'int'.
-            Number of segmented faces around the circumference of the tube
-        width: `float`.
-            Thickness of the lines.
-        opacity: `float`.
-            Opacity of lines.
-        name: `string`.
-            A name of a object
-        group: `string`.
-            A name of a group
-        custom_data: `dict`.
-            A object with custom data attached to object."""
-=======
     Parameters
     ----------
     vertices : array_like
@@ -265,10 +226,8 @@
     Line
         Line Drawable.
     """
->>>>>>> 06133193
     if color_map is None:
         color_map = default_colormap
-
     color_map = (
         np.array(color_map, np.float32) if type(
             color_map) is not dict else color_map
@@ -322,42 +281,6 @@
     `Marching cubes <https://en.wikipedia.org/wiki/Marching_cubes>`_ algorithm.
     The default domain of the scalar field is -0.5 < x, y, z < 0.5.
 
-<<<<<<< HEAD
-    If the domain should be different, the bounding box needs to be transformed using kwargs, like this:
-        marching_cubes(..., bounds=[-1, 1, -1, 1, -1, 1])
-    or:
-        marching_cubes(..., xmin=-10, xmax=10, ymin=-4, ymax=4, zmin=0, zmax=20)
-    or:
-        marching_cubes(..., scaling=[width, height, length])
-
-    Arguments:
-        scalar_field: `array_like`.
-            A 3D scalar field of values.
-        level: `float`.
-            Value at the computed isosurface.
-        color: `int`.
-            Packed RGB color of the isosurface (0xff0000 is red, 0xff is blue).
-        wireframe: `bool`.
-            Whether mesh should display as wireframe.
-        spacings_x: `array_like`.
-            A spacings in x axis. Should match to scalar_field shape.
-        spacings_y: `array_like`.
-            A spacings in y axis. Should match to scalar_field shape.
-        spacings_z: `array_like`.
-            A spacings in z axis. Should match to scalar_field shape.
-        flat_shading: `bool`.
-            Whether mesh should display with flat shading.
-        opacity: `float`.
-            Opacity of mesh.
-        name: `string`.
-            A name of a object
-        group: `string`.
-            A name of a group
-        custom_data: `dict`.
-            A object with custom data attached to object.
-        kwargs: `dict`.
-            Dictionary arguments to configure transform and model_matrix."""
-=======
     If the domain should be different, the bounding box needs to be transformed using `kwargs`
 
     - ``marching_cubes(..., bounds=[-1, 1, -1, 1, -1, 1])``
@@ -401,7 +324,6 @@
     MarchingCubes
         MarchingCubes Drawable.
     """
->>>>>>> 06133193
     return process_transform_arguments(
         MarchingCubes(
             scalar_field=scalar_field,
@@ -448,59 +370,6 @@
         triangles_attribute=[],
         **kwargs
 ):
-<<<<<<< HEAD
-    """Create a Mesh drawable representing a 3D triangles mesh.
-
-    Arguments:
-        vertices: `array_like`.
-            Array of triangle vertices: float (x, y, z) coordinate triplets.
-        indices: `array_like`.
-            Array of vertex indices: int triplets of indices from vertices array.
-        color: `int`.
-            Packed RGB color of the mesh (0xff0000 is red, 0xff is blue) when not using color maps.
-        colors: `array_like`.
-            Same-length array of `int`-packed RGB color of the points (0xff0000 is red, 0xff is blue).
-        attribute: `array_like`.
-            Array of float attribute for the color mapping, coresponding to each vertex.
-        triangles_attribute: `array_like`.
-            Array of float attribute for the color mapping, coresponding to each triangle.
-        color_map: `list`.
-            A list of float quadruplets (attribute value, R, G, B), sorted by attribute value. The first
-            quadruplet should have value 0.0, the last 1.0; R, G, B are RGB color components in the range 0.0 to 1.0.
-        color_range: `list`.
-            A pair [min_value, max_value], which determines the levels of color attribute mapped
-            to 0 and 1 in the color map respectively.
-        wireframe: `bool`.
-            Whether mesh should display as wireframe.
-        flat_shading: `bool`.
-            Whether mesh should display with flat shading.
-        opacity: `float`.
-            Opacity of mesh.
-        volume: `array_like`.
-            3D array of `float`
-        volume_bounds: `array_like`.
-            6-element tuple specifying the bounds of the volume data (x0, x1, y0, y1, z0, z1)
-        opacity_function: `array`.
-            A list of float tuples (attribute value, opacity), sorted by attribute value. The first
-            typles should have value 0.0, the last 1.0; opacity is in the range 0.0 to 1.0.
-        side: `string`.
-            Control over which side to render for a mesh. Legal values are `front`, `back`, `double`.
-        texture: `bytes`.
-            Image data in a specific format.
-        texture_file_format: `str`.
-            Format of the data, it should be the second part of MIME format of type 'image/',
-            for example 'jpeg', 'png', 'gif', 'tiff'.
-        uvs: `array_like`.
-            Array of float uvs for the texturing, coresponding to each vertex.
-        name: `string`.
-            A name of a object
-        group: `string`.
-            A name of a group
-        custom_data: `dict`.
-            A object with custom data attached to object.
-        kwargs: `dict`.
-            Dictionary arguments to configure transform and model_matrix."""
-=======
     """Create a Mesh drawable from 3D triangles.
 
     Parameters
@@ -560,7 +429,6 @@
     Mesh
         Mesh Drawable
     """
->>>>>>> 06133193
     if color_map is None:
         color_map = default_colormap
     color_map = (
@@ -644,57 +512,6 @@
 ):
     """Create a Points drawable representing a point cloud.
 
-<<<<<<< HEAD
-    Arguments:
-        positions: `array_like`.
-            Array with (x, y, z) coordinates of the points.
-        colors: `array_like`.
-            Same-length array of `int`-packed RGB color of the points (0xff0000 is red, 0xff is blue).
-        color: `int`.
-            Packed RGB color of the points (0xff0000 is red, 0xff is blue) when `colors` is empty.
-        opacity: `float`.
-            Opacity of points.
-        opacities: `array_like`.
-            Same-length array of `float` opacity of the points.
-        point_size: `float`.
-            Diameter of the balls representing the points in 3D space.
-        point_sizes: `array_like`.
-            Same-length array of `float` sizes of the points.
-        shader: `str`.
-            Display style (name of the shader used) of the points.
-            Legal values are:
-
-            :`flat`: simple circles with uniform color,
-
-            :`dot`: simple dot with uniform color,
-
-            :`3d`: little 3D balls,
-
-            :`3dSpecular`: little 3D balls with specular lightning,
-
-            :`mesh`: high precision triangle mesh of a ball (high quality and GPU load).
-
-        mesh_detail: `int`.
-            Default is 2. Setting this to a value greater than 0 adds more vertices making it no longer an
-            icosahedron. When detail is greater than 1, it's effectively a sphere. Only valid if shader='mesh'
-        attribute: `array_like`.
-            Array of float attribute for the color mapping, coresponding to each point.
-        color_map: `list`.
-            A list of float quadruplets (attribute value, R, G, B), sorted by attribute value. The first
-            quadruplet should have value 0.0, the last 1.0; R, G, B are RGB color components in the range 0.0 to 1.0.
-        color_range: `list`.
-            A pair [min_value, max_value], which determines the levels of color attribute mapped
-            to 0 and 1 in the color map respectively.
-        opacity_function: `array`.
-            A list of float tuples (attribute value, opacity), sorted by attribute value. The first
-            tuples should have value 0.0, the last 1.0; opacity is in the range 0.0 to 1.0.
-        name: `string`.
-            A name of a object
-        group: `string`.
-            A name of a group
-        custom_data: `dict`.
-            A object with custom data attached to object."""
-=======
     Parameters
     ----------
     positions : array_like
@@ -743,7 +560,6 @@
     Points
         Points Drawable.
     """
->>>>>>> 06133193
     if color_map is None:
         color_map = default_colormap
 
@@ -791,23 +607,6 @@
 ):
     """Create an STL drawable for data in STereoLitograpy format.
 
-<<<<<<< HEAD
-    Arguments:
-        stl: `str` or `bytes`.
-            STL data in either ASCII STL (string) or Binary STL (bytes).
-        color: `int`.
-            Packed RGB color of the resulting mesh (0xff0000 is red, 0xff is blue).
-        wireframe: `bool`.
-            Whether mesh should display as wireframe.
-        flat_shading: `bool`.
-            Whether mesh should display with flat shading.
-        name: `string`.
-            A name of a object
-        group: `string`.
-            A name of a group
-        custom_data: `dict`.
-            A object with custom data attached to object."""
-=======
     Parameters
     ----------
     stl : `str` or `bytes`
@@ -832,7 +631,6 @@
     STL
         STL Drawable.
     """
->>>>>>> 06133193
     plain = isinstance(stl, six.string_types)
 
     return process_transform_arguments(
@@ -871,39 +669,6 @@
     Plot a 2d function: z = f(x, y).
     The default domain of the scalar field is -0.5 < x, y < 0.5.
 
-<<<<<<< HEAD
-    If the domain should be different, the bounding box needs to be transformed using kwargs, like this:
-        surface(..., bounds=[-1, 1, -1, 1])
-    or:
-        surface(..., xmin=-10, xmax=10, ymin=-4, ymax=4)
-
-    Arguments:
-        heights: `array_like`.
-            A 2d scalar function values grid.
-        color: `int`.
-            Packed RGB color of the surface (0xff0000 is red, 0xff is blue).
-        wireframe: `bool`.
-            Whether mesh should display as wireframe.
-        flat_shading: `bool`.
-            Whether mesh should display with flat shading.
-        attribute: `array_like`.
-            Array of float attribute for the color mapping, coresponding to each vertex.
-        color_map: `list`.
-            A list of float quadruplets (attribute value, R, G, B), sorted by attribute value. The first
-            quadruplet should have value 0.0, the last 1.0; R, G, B are RGB color components in the range 0.0 to 1.0.
-        color_range: `list`.
-            A pair [min_value, max_value], which determines the levels of color attribute mapped
-            to 0 and 1 in the color map respectively.
-        name: `string`.
-            A name of a object
-        group: `string`.
-            A name of a group
-        custom_data: `dict`.
-            A object with custom data attached to object.
-        kwargs: `dict`.
-            Dictionary arguments to configure transform and model_matrix."""
-
-=======
     If the domain should be different, the bounding box needs to be transformed using `kwargs`
 
     - ``surface(..., bounds=[-1, 1, -1, 1])``
@@ -942,7 +707,6 @@
     Surface
         Surface Drawable.
     """
->>>>>>> 06133193
     if color_map is None:
         color_map = default_colormap
     color_map = np.array(color_map, np.float32)
@@ -986,37 +750,6 @@
 ):
     """Create a Text drawable for 3D-positioned text labels.
 
-<<<<<<< HEAD
-    Arguments:
-        text: `str`.
-            Content of the text.
-        position: `list`.
-            Coordinates (x, y, z) of the text's position.
-        on_top: `Boolean`.
-            Render order with 3d object
-        label_box: `Boolean`.
-            Label background box.
-        color: `int`.
-            Packed RGB color of the text (0xff0000 is red, 0xff is blue).
-        is_html: `Boolean`.
-            Whether text should be interpreted as HTML insted of KaTeX.
-        reference_point: `str`.
-            Two-letter string representing the text's alignment.
-            First letter: 'l', 'c' or 'r': left, center or right
-
-            Second letter: 't', 'c' or 'b': top, center or bottom.
-        size: `float`.
-            Font size in 'em' HTML units.
-        name: `string`.
-            A name of a object
-        group: `string`.
-            A name of a group
-        custom_data: `dict`.
-            A object with custom data attached to object.
-        kwargs: `dict`.
-            Dictionary arguments to configure transform and model_matrix."""
-
-=======
     Parameters
     ----------
     text : str
@@ -1061,7 +794,6 @@
     Text
         Text Drawable.
     """
->>>>>>> 06133193
     return process_transform_arguments(
         Text(
             position=position,
@@ -1092,42 +824,11 @@
         is_html=False,
         name=None,
         group=None,
-<<<<<<< HEAD
         custom_data=None,
-=======
->>>>>>> 06133193
         compression_level=0,
 ):
     """Create a Text2d drawable for 2D-positioned (viewport bound, OSD) labels.
 
-<<<<<<< HEAD
-    Arguments:
-        text: `str`.
-            Content of the text.
-        position: `list`.
-            Ratios (r_x, r_y) of the text's position in range (0, 1) - relative to canvas size.
-        color: `int`.
-            Packed RGB color of the text (0xff0000 is red, 0xff is blue).
-        is_html: `Boolean`.
-            Whether text should be interpreted as HTML insted of KaTeX.
-        reference_point: `str`.
-            Two-letter string representing the text's alignment.
-
-            First letter: 'l', 'c' or 'r': left, center or right
-
-            Second letter: 't', 'c' or 'b': top, center or bottom.
-        label_box: `Boolean`.
-            Label background box.
-        size: `float`.
-            Font size in 'em' HTML units.
-        name: `string`.
-            A name of a object
-        group: `string`.
-            A name of a group
-        custom_data: `dict`.
-            A object with custom data attached to object."""
-
-=======
     Parameters
     ----------
     text : str
@@ -1170,7 +871,6 @@
     Text2d
         Text2d Drawable.
     """
->>>>>>> 06133193
     return Text2d(
         position=position,
         reference_point=reference_point,
@@ -1205,36 +905,6 @@
 ):
     """Create a Text drawable for 3D-positioned text labels.
 
-<<<<<<< HEAD
-    Arguments:
-        text: `str`.
-            Content of the text.
-        position: `list`.
-            Coordinates (x, y, z) of the text's position.
-        on_top: `Boolean`.
-            Render order with 3d object
-        label_box: `Boolean`.
-            Label background box.
-        color: `int`.
-            Packed RGB color of the text (0xff0000 is red, 0xff is blue).
-        max_length: `float`.
-            Maximum length of line in % of half screen size (only for mode='dynamic').
-        mode: `str`.
-            Label node. Can be 'dynamic', 'local' or 'side'.
-        is_html: `Boolean`.
-            Whether text should be interpreted as HTML insted of KaTeX.
-        size: `float`.
-            Font size in 'em' HTML units.
-        name: `string`.
-            A name of a object
-        group: `string`.
-            A name of a group
-        custom_data: `dict`.
-            A object with custom data attached to object.
-        kwargs: `dict`.
-            Dictionary arguments to configure transform and model_matrix."""
-
-=======
     Parameters
     ----------
     text : str
@@ -1269,7 +939,6 @@
     Label
         Label Drawable.
     """
->>>>>>> 06133193
     return process_transform_arguments(
         Label(
             position=position,
@@ -1310,50 +979,6 @@
     By default, the texture image is mapped into the square: -0.5 < x, y < 0.5, z = 1.
 
     If the size (scale, aspect ratio) or position should be different then the texture should be transformed
-<<<<<<< HEAD
-    using kwargs, for example:
-
-        texture(..., xmin=0, xmax=640, ymin=0, ymax=480)
-
-    or:
-
-        texture(..., bounds=[0, 10, 0, 20])
-
-    or:
-
-        texture(..., scaling=[1.0, 0.75, 0])
-
-    Arguments:
-        binary: `bytes`.
-            Image data in a specific format.
-        file_format: `str`.
-            Format of the data, it should be the second part of MIME format of type 'image/',
-            for example 'jpeg', 'png', 'gif', 'tiff'.
-        attribute: `array_like`.
-            Array of float attribute for the color mapping, corresponding to each pixels.
-        color_map: `list`.
-            A list of float quadruplets (attribute value, R, G, B), sorted by attribute value. The first
-            quadruplet should have value 0.0, the last 1.0; R, G, B are RGB color components in the range 0.0 to 1.0.
-        opacity_function: `array`.
-            A list of float tuples (attribute value, opacity), sorted by attribute value. The first
-            typles should have value 0.0, the last 1.0; opacity is in the range 0.0 to 1.0.
-        color_range: `list`.
-            A pair [min_value, max_value], which determines the levels of color attribute mapped
-            to 0 and 1 in the color map respectively.
-        interpolation: `bool`.
-            Whether data should be interpolatedor not.
-        puv: `list`.
-            A list of float triplets (x,y,z). The first triplet mean a position of left-bottom corner of texture.
-            Second and third triplets means a base of coordinate system for texture.
-        name: `string`.
-            A name of a object
-        group: `string`.
-            A name of a group
-        custom_data: `dict`.
-            A object with custom data attached to object.
-        kwargs: `dict`.
-            Dictionary arguments to configure transform and model_matrix."""
-=======
     using `kwargs`
 
     - ``texture(..., xmin=0, xmax=640, ymin=0, ymax=480)``
@@ -1400,7 +1025,6 @@
     Texture
         Texture Drawable.
     """
->>>>>>> 06133193
     if color_map is None:
         color_map = default_colormap
     color_map = np.array(color_map, np.float32)
@@ -1447,31 +1071,6 @@
     in the GPU memory, and not the browser's DOM tree. This has performance consequences, and may be preferable when
     many simple labels need to be displayed.
 
-<<<<<<< HEAD
-    Arguments:
-        text: `str`.
-            Content of the text.
-        position: `list`.
-            Coordinates (x, y, z) of the text's position.
-        color: `int`.
-            Packed RGB color of the text (0xff0000 is red, 0xff is blue).
-        size: `float`.
-            Size of the texture sprite containing the text.
-        font_face: `str`.
-            Name of the font to use for rendering the text.
-        font_weight: `int`.
-            Thickness of the characters in HTML-like units from the range (100, 900), where
-            400 is normal and 600 is bold font.
-        font_size: `int`.
-            The font size inside the sprite texture in px units. This does not affect the size of the
-            text in the scene, only the accuracy and raster size of the texture.
-        name: `string`.
-            A name of a object
-        group: `string`.
-            A name of a group
-        custom_data: `dict`.
-            A object with custom data attached to object."""
-=======
     Parameters
     ----------
     text : str
@@ -1504,7 +1103,6 @@
     TextureText
         TextureText Drawable.
     """
->>>>>>> 06133193
     return process_transform_arguments(
         TextureText(
             text=text,
@@ -1543,49 +1141,6 @@
     """Create a VectorField drawable for displaying dense 2D or 3D grids of vectors of same dimensionality.
 
     By default, the origins of the vectors are assumed to be a grid inscribed in the -0.5 < x, y, z < 0.5 cube
-<<<<<<< HEAD
-    or -0.5 < x, y < 0.5 square, regardless of the passed vector field shape (aspect ratio etc.).
-    Different grid size, shape and rotation can be obtained using kwargs:
-
-        vector_field(..., bounds=[-pi, pi, -pi, pi, 0, 1])
-
-    or:
-
-        vector_field(..., scaling=[scale_x, scale_y, scale_z]).
-
-    For sparse (i.e. not forming a grid) 3D vectors, use the `vectors()` function.
-
-    Arguments:
-        vectors: `array_like`.
-            Vector field of shape (L, H, W, 3) for 3D fields or (H, W, 2) for 2D fields.
-        colors: `array_like`.
-            Twice the length of vectors array of int: packed RGB colors
-            (0xff0000 is red, 0xff is blue).
-            The array has consecutive pairs (origin_color, head_color) for vectors in row-major order.
-        origin_color: `int`.
-            Packed RGB color of the origins (0xff0000 is red, 0xff is blue), default: same as color.
-        head_color: `int`.
-            Packed RGB color of the vector heads (0xff0000 is red, 0xff is blue), default: same as color.
-        color: `int`.
-            Packed RGB color of the vectors (0xff0000 is red, 0xff is blue) when `colors` is empty and
-            origin_color and head_color are not specified.
-        use_head: `bool`.
-            Whether vectors should display an arrow head.
-        head_size: `float`.
-            The size of the arrow heads.
-        scale: `float`.
-            Scale factor for the vector lengths, for artificially scaling the vectors in place.
-        line_width: `float`.
-            Width of the vector segments.
-        name: `string`.
-            A name of a object
-        group: `string`.
-            A name of a group
-        custom_data: `dict`.
-            A object with custom data attached to object.
-        kwargs: `dict`.
-            Dictionary arguments to configure transform and model_matrix."""
-=======
     or -0.5 < x, y < 0.5 square, regardless of the passed vector field shape, like aspect ratio.
 
     Different grid size, shape and rotation can be obtained using `kwargs`
@@ -1631,7 +1186,6 @@
     VectorField
         VectorField Drawable.
     """
->>>>>>> 06133193
     return process_transform_arguments(
         VectorField(
             vectors=vectors,
@@ -1672,46 +1226,6 @@
 ):
     """Create a Vectors drawable representing individual 3D vectors.
 
-<<<<<<< HEAD
-    The color of the vectors is a gradient from origin_color to head_color. Heads, when used, have uniform head_color.
-
-    For dense (i.e. forming a grid) 3D or 2D vectors, use the `vector_field` function.
-
-    Arguments:
-        origins: `array_like`.
-            Array of (x, y, z) coordinates of vector origins, when `vectors` is None, these
-            are (dx, dy, dz) components of unbound vectors (which are displayed as originating in (0, 0, 0)).
-        vectors: `array_like`.
-            The vectors as (dx, dy, dz) float triples. When not given, the `origins` are taken
-            as vectors. When given, it must be same size as `origins`.
-        colors: `array_like`.
-            Twice the length of vectors array of int: packed RGB colors
-            (0xff0000 is red, 0xff is blue).
-            The array has consecutive pairs (origin_color, head_color) for vectors in row-major order.
-        origin_color: `int`.
-            Packed RGB color of the origins (0xff0000 is red, 0xff is blue), default: same as color.
-        head_color: `int`.
-            Packed RGB color of the vector heads (0xff0000 is red, 0xff is blue), default: same as color.
-        color: `int`.
-            Packed RGB color of the vectors (0xff0000 is red, 0xff is blue) when `colors` is empty and
-            origin_color and head_color are not specified.
-        use_head: `bool`.
-            Whether vectors should display an arrow head.
-        head_size: `float`.
-            The size of the arrow heads.
-        labels: `list` of `str`.
-            Captions to display next to the vectors.
-        label_size: `float`.
-            Label font size in 'em' HTML units.
-        line_width: `float`.
-            Width of the vector segments.
-        name: `string`.
-            A name of a object
-        group: `string`.
-            A name of a group            
-        custom_data: `dict`.
-            A object with custom data attached to object."""
-=======
     For dense 3D or 2D vectors,like forming a grid, use `vector_field`.
 
     Parameters
@@ -1753,7 +1267,6 @@
     Vectors
         Vectors Drawable.
     """
->>>>>>> 06133193
     return process_transform_arguments(
         Vectors(
             vectors=vectors if vectors is not None else origins,
@@ -1793,49 +1306,6 @@
     """Create a Voxels drawable for 3D volumetric data.
 
     By default, the voxels are a grid inscribed in the -0.5 < x, y, z < 0.5 cube
-<<<<<<< HEAD
-    regardless of the passed voxel array shape (aspect ratio etc.).
-    Different grid size, shape and rotation can be obtained using  kwargs:
-
-        voxels(..., bounds=[0, 300, 0, 400, 0, 500])
-
-    or:
-
-        voxels(..., scaling=[scale_x, scale_y, scale_z]).
-
-    Arguments:
-        voxels: `array_like`.
-            3D array of `int` in range (0, 255).
-            0 means empty voxel, 1 and above refer to consecutive color_map entries.
-        color_map: `array_like`.
-            Flat array of `int` packed RGB colors (0xff0000 is red, 0xff is blue).
-            The color defined at index i is for voxel value (i+1), e.g.:
-
-            | color_map = [0xff, 0x00ff]
-            | voxels =
-            | [
-            | 0, # empty voxel
-            | 1, # blue voxel
-            | 2  # red voxel
-            | ]
-
-        wireframe: `bool`.
-            Whether mesh should display as wireframe.
-        opacity: `float`.
-            Opacity of voxels.
-        outlines: `bool`.
-            Whether mesh should display with outlines.
-        outlines_color: `int`.
-            Packed RGB color of the resulting outlines (0xff0000 is red, 0xff is blue)
-        name: `string`.
-            A name of a object
-        group: `string`.
-            A name of a group
-        custom_data: `dict`.
-            A object with custom data attached to object.
-        kwargs: `dict`.
-            Dictionary arguments to configure transform and model_matrix."""
-=======
     regardless of the passed voxel array shape, like aspect ratio.
 
     Different grid size, shape and rotation can be obtained using `kwargs`
@@ -1873,9 +1343,14 @@
     Voxels
         Voxels Drawable.
     """
->>>>>>> 06133193
     if color_map is None:
         color_map = nice_colors
+
+    if bounds is not None:
+        kwargs["bounds"] = bounds
+    else:
+        max_z, max_y, max_x = np.shape(voxels)
+        kwargs["bounds"] = np.array([0, max_x, 0, max_y, 0, max_z])
 
     return process_transform_arguments(
         Voxels(
@@ -1910,43 +1385,6 @@
         compression_level=0,
         **kwargs
 ):
-<<<<<<< HEAD
-    """Create a Voxels drawable for 3D volumetric data.
-
-    Different grid size, shape and rotation can be obtained using  kwargs:
-
-        voxels(..., bounds=[0, 300, 0, 400, 0, 500])
-
-    or:
-
-        voxels(..., scaling=[scale_x, scale_y, scale_z]).
-
-    Arguments:
-        sparse_voxels: `array_like`.
-            2D array of `coords` in format [[x,y,z,v], [x,y,z,v]].
-            x, y, z >= 0
-            v = 0 means empty voxel, 1 and above refer to consecutive color_map entries.
-        space_size: `array_like`.
-            Width, Height, Length of space
-        color_map: `array_like`.
-            Flat array of `int` packed RGB colors (0xff0000 is red, 0xff is blue).
-        wireframe: `bool`.
-            Whether mesh should display as wireframe.
-        opacity: `float`.
-            Opacity of voxels.
-        outlines: `bool`.
-            Whether mesh should display with outlines.
-        outlines_color: `int`.
-            Packed RGB color of the resulting outlines (0xff0000 is red, 0xff is blue)
-        name: `string`.
-            A name of a object
-        group: `string`.
-            A name of a group
-        custom_data: `dict`.
-            A object with custom data attached to object.
-        kwargs: `dict`.
-            Dictionary arguments to configure transform and model_matrix."""
-=======
     """Create a SparseVoxels drawable for 3D volumetric data.
 
     Different grid size, shape and rotation can be obtained using `kwargs`
@@ -1986,7 +1424,6 @@
     SparseVoxels
         SparseVoxels Drawable.
     """
->>>>>>> 06133193
     if color_map is None:
         color_map = nice_colors
 
@@ -2033,42 +1470,6 @@
     """Create a VoxelsGroup drawable for 3D volumetric data.
 
     By default, the voxels are a grid inscribed in the -0.5 < x, y, z < 0.5 cube
-<<<<<<< HEAD
-    regardless of the passed voxel array shape (aspect ratio etc.).
-    Different grid size, shape and rotation can be obtained using  kwargs:
-
-        voxels(..., bounds=[0, 300, 0, 400, 0, 500])
-
-    or:
-
-        voxels(..., scaling=[scale_x, scale_y, scale_z]).
-
-    Arguments:
-        space_size: `array_like`.
-            Width, Height, Length of space
-        voxels_group: `array_like`.
-            List of `chunks` in format {voxels: np.array, coord: [x,y,z], multiple: number}.
-        chunks_ids: `array`.
-            List of `chunks_id`. Chunks widget you can create using k3d.voxel_chunk()
-        color_map: `array_like`.
-            Flat array of `int` packed RGB colors (0xff0000 is red, 0xff is blue).
-        wireframe: `bool`.
-            Whether mesh should display as wireframe.
-        opacity: `float`.
-            Opacity of voxels.
-        outlines: `bool`.
-            Whether mesh should display with outlines.
-        outlines_color: `int`.
-            Packed RGB color of the resulting outlines (0xff0000 is red, 0xff is blue)
-        name: `string`.
-            A name of a object
-        group: `string`.
-            A name of a group
-        custom_data: `dict`.
-            A object with custom data attached to object.
-        kwargs: `dict`.
-            Dictionary arguments to configure transform and model_matrix."""
-=======
     regardless of the passed voxel array shape, like aspect ratio.
 
     Different grid size, shape and rotation can be obtained using `kwargs`
@@ -2109,7 +1510,6 @@
     VoxelsGroup
         VoxelsGroup Drawable.
     """
->>>>>>> 06133193
     if color_map is None:
         color_map = nice_colors
 
@@ -2164,64 +1564,6 @@
     """Create a Volume drawable for 3D volumetric data.
 
     By default, the volume are a grid inscribed in the -0.5 < x, y, z < 0.5 cube
-<<<<<<< HEAD
-    regardless of the passed voxel array shape (aspect ratio etc.).
-    Different grid size, shape and rotation can be obtained using  kwargs:
-
-        volume(..., bounds=[0, 300, 0, 400, 0, 500])
-
-    or:
-
-        volume(..., scaling=[scale_x, scale_y, scale_z]).
-
-    Arguments:
-        volume: `array_like`.
-            3D array of `float`
-        color_map: `list`.
-            A list of float quadruplets (attribute value, R, G, B), sorted by attribute value. The first
-            quadruplet should have value 0.0, the last 1.0; R, G, B are RGB color components in the range 0.0 to 1.0.
-        opacity_function: `array`.
-            A list of float tuples (attribute value, opacity), sorted by attribute value. The first
-            typles should have value 0.0, the last 1.0; opacity is in the range 0.0 to 1.0.
-        color_range: `list`.
-            A pair [min_value, max_value], which determines the levels of volume attribute mapped
-            to 0 and 1 in the color map respectively.
-        samples: `float`.
-            Number of iteration per 1 unit of space.
-        alpha_coef: `float`
-            Alpha multiplier.
-        gradient_step: `float`
-            Gradient light step.
-        focal_length: `float`
-            focal length of depth of field renderer. 0.0 for disabled
-        focal_plane: `float`
-            focal plane for depth of field renderer
-        ray_samples_count: `Int`
-            Number of rays for Depth of Field rendering
-        shadow: `str`.
-            Type of shadow on volume
-            Legal values are:
-
-                :`off`: shadow disabled,
-                :`on_demand`: update shadow map on demand,
-                :`dynamic`: update shadow map automaticaly every shadow_delay.
-
-        shadow_delay: `float`.
-            Minimum number of miliseconds between shadow map updates.
-        shadow_res: `int`.
-            Resolution of shadow map.
-        interpolation: `bool`.
-            Whether volume raycasting should interpolate data or not.
-        name: `string`.
-            A name of a object
-        group: `string`.
-            A name of a group
-        custom_data: `dict`.
-            A object with custom data attached to object.
-        kwargs: `dict`.
-            Dictionary arguments to configure transform and model_matrix."""
-
-=======
     regardless of the passed voxel array shape ,like aspect ratio.
 
     Different grid size, shape and rotation can be obtained using `kwargs`
@@ -2277,7 +1619,6 @@
     Volume
         Volume Drawable.
     """
->>>>>>> 06133193
     if color_map is None:
         color_map = default_colormap
 
@@ -2333,41 +1674,6 @@
     """Create a MIP drawable for 3D volumetric data.
 
     By default, the volume are a grid inscribed in the -0.5 < x, y, z < 0.5 cube
-<<<<<<< HEAD
-    regardless of the passed voxel array shape (aspect ratio etc.).
-    Different grid size, shape and rotation can be obtained using  kwargs:
-
-        mip(..., bounds=[0, 300, 0, 400, 0, 500])
-
-    or:
-
-        mip(..., scaling=[scale_x, scale_y, scale_z]).
-
-    Arguments:
-        volume: `array_like`.
-            3D array of `float`
-        color_map: `list`.
-            A list of float quadruplets (attribute value, R, G, B), sorted by attribute value. The first
-            quadruplet should have value 0.0, the last 1.0; R, G, B are RGB color components in the range 0.0 to 1.0.
-        opacity_function: `array`.
-            A list of float tuples (attribute value, opacity), sorted by attribute value. The first
-            typles should have value 0.0, the last 1.0; opacity is in the range 0.0 to 1.0.
-        color_range: `list`.
-            A pair [min_value, max_value], which determines the levels of volume attribute mapped
-            to 0 and 1 in the color map respectively.
-        samples: `float`.
-            Number of iteration per 1 unit of space.
-        gradient_step: `float`.
-            Gradient light step.
-        name: `string`.
-            A name of a object
-        group: `string`.
-            A name of a group
-        custom_data: `dict`.
-            A object with custom data attached to object.
-        kwargs: `dict`.
-            Dictionary arguments to configure transform and model_matrix."""
-=======
     regardless of the passed voxel array shape, like aspect ratio.
 
     Different grid size, shape and rotation can be obtained using `kwargs`
@@ -2407,7 +1713,6 @@
     MIP
         MIP Drawable.
     """
->>>>>>> 06133193
     if color_map is None:
         color_map = default_colormap
 
@@ -2442,82 +1747,24 @@
         poly_data,
         color=_default_color,
         color_attribute=None,
-        cell_color_attribute=None,
         color_map=None,
-        color_range=[],
         side="front",
         wireframe=False,
         opacity=1.0,
-        opacity_function=[],
         volume=[],
         volume_bounds=[],
-<<<<<<< HEAD
         opacity_function=[],
         color_range=[],
         cell_color_attribute=None,
+        flat_shading=True,
         name=None,
         group=None,
         custom_data=None,
-=======
-        flat_shading=True,
-        name=None,
-        group=None,
->>>>>>> 06133193
         compression_level=0,
         **kwargs
 ):
     """Create a Mesh drawable from given vtkPolyData.
 
-<<<<<<< HEAD
-    This function requires the vtk module (from package VTK) to be installed.
-
-    Arguments:
-        poly_data: `vtkPolyData`.
-            Native vtkPolyData geometry.
-        color: `int`.
-            Packed RGB color of the resulting mesh (0xff0000 is red, 0xff is blue) when not using color maps.
-        color_attribute: `tuple` of (`str`, `float`, `float`).
-            This determines which scalar should be taken as the
-            attribute for the color_map, and the color_range for the mesh: (attribute_name, min_value, max_value).
-            A VTK mesh can have multiple named attributes in the vertices.
-            min_value is the value mapped to 0 in the color_map.
-            max_value is the value mapped to 1 in the color_map.
-        cell_color_attribute: `tuple` of (`str`, `float`, `float`).
-            This determines which scalar should be taken as the
-            attribute for the color_map, and the color_range for the mesh: (attribute_name, min_value, max_value).
-            A VTK mesh can have multiple named attributes in the vertices.
-            min_value is the value mapped to 0 in the color_map.
-            max_value is the value mapped to 1 in the color_map.
-        color_map: `list`.
-            A list of float quadruplets (attribute value, R, G, B), sorted by attribute value. The first
-            quadruplet should have value 0.0, the last 1.0; R, G, B are RGB color components in the range 0.0 to 1.0.
-        color_range: `list`.
-            A pair [min_value, max_value], which determines the levels of color attribute mapped
-            to 0 and 1 in the color map respectively.
-        wireframe: `bool`.
-            Whether mesh should display as wireframe.
-        opacity: `float`.
-            Opacity of mesh.
-        flat_shading: `bool`.
-            Whether mesh should display with flat shading.
-        volume: `array_like`.
-            3D array of `float`
-        volume_bounds: `array_like`.
-            6-element tuple specifying the bounds of the volume data (x0, x1, y0, y1, z0, z1)
-        opacity_function: `array`.
-            A list of float tuples (attribute value, opacity), sorted by attribute value. The first
-            typles should have value 0.0, the last 1.0; opacity is in the range 0.0 to 1.0.
-        side: `string`.
-            Control over which side to render for a mesh. Legal values are `front`, `back`, `double`.
-        name: `string`.
-            A name of a object
-        group: `string`.
-            A name of a group
-        custom_data: `dict`.
-            A object with custom data attached to object.
-        kwargs: `dict`.
-            Dictionary arguments to configure transform and model_matrix."""
-=======
     Require the vtk module (from package VTK) to be installed.
 
     Parameters
@@ -2584,7 +1831,6 @@
     RuntimeError
         vtk module is not available.
     """
->>>>>>> 06133193
     if color_map is None:
         color_map = default_colormap
 
@@ -2697,14 +1943,8 @@
         time=0.0,
         axes=['x', 'y', 'z'],
         axes_helper=1.0,
-<<<<<<< HEAD
         axes_helper_colors=[0xff0000, 0x00ff00, 0x0000ff],
         camera_mode="trackball",
-=======
-        name=None,
-        group=None,
-        camera_mode='trackball',
->>>>>>> 06133193
         snapshot_type='full',
         auto_rendering=True,
         camera_no_zoom=False,
@@ -2719,88 +1959,6 @@
         name=None,
         custom_data=None
 ):
-<<<<<<< HEAD
-    """Create a K3D Plot widget.
-
-    This creates the main widget for displaying 3D objects.
-
-    Arguments:
-        height: `int`.
-            Height of the widget in pixels.
-        antialias: `bool`.
-            Enable antialiasing in WebGL renderer.
-        logarithmic_depth_buffer: `bool`.
-            Enables logarithmic_depth_buffer in WebGL renderer.
-        background_color: `int`.
-            Packed RGB color of the plot background (0xff0000 is red, 0xff is blue).
-        camera_auto_fit: `bool`.
-            Enable automatic camera setting after adding, removing or changing a plot object.
-        grid_auto_fit: `bool`.
-            Enable automatic adjustment of the plot grid to contained objects.
-        grid_visible: `bool`.
-            Enable or disable grid.
-        grid_color: `int`.
-            Packed RGB color of the plot grids (0xff0000 is red, 0xff is blue).
-        grid: `array_like`.
-            6-element tuple specifying the bounds of the plot grid (x0, y0, z0, x1, y1, z1).
-        screenshot_scale: `Float`.
-            Multipiler to screenshot resolution.
-        label_color: `int`.
-            Packed RGB color of the labels (0xff0000 is red, 0xff is blue).
-        lighting: `Float`.
-            Lighting factor.
-        menu_visibility: `bool`.
-            Enable menu on GUI.
-        voxel_paint_color: `int`.
-            The (initial) int value to be inserted when editing voxels.
-        camera_no_rotate: `Bool`.
-            Lock for camera rotation.
-        camera_no_zoom: `Bool`.
-            Lock for camera zoom.
-        camera_no_pan: `Bool`.
-            Lock for camera pan.
-        camera_rotate_speed: `Float`.
-            Speed of camera rotation.
-        camera_zoom_speed: `Float`.
-            Speed of camera zoom.
-        camera_pan_speed: `Float`.
-            Speed of camera pan.
-        camera_fov: `Float`.
-            Camera Field of View.
-        camera_damping_factor: `Float`.
-            Defines the intensity of damping. Default is 0 (disabled).
-        snapshot_type: `string`.
-            Can be 'full', 'online' or 'inline'.
-        axes: `list`.
-            Axes labels for plot.
-        axes_helper: `Float`.
-            Axes helper size.
-        axes_helper_colors: `List`.
-            List of triple packed RGB color of the axes helper (0xff0000 is red, 0xff is blue).
-        time: `list`.
-            Time value (used in TimeSeries)
-        name: `string`.
-            Name of the plot. Used to filenames of snapshot/screenshot etc.
-        camera_mode: `str`.
-            Mode of camera.
-
-            Legal values are:
-
-            :`trackball`: orbit around point with dynamic up-vector of camera,
-
-            :`orbit`: orbit around point with fixed up-vector of camera,
-
-            :`fly`: orbit around point with dynamic up-vector of camera, wheel on mouse change also target point.
-        auto_rendering: `Bool`.
-            State of auto rendering.
-        fps: `Float`.
-            Fps of animation.
-        grid: `array_like`.
-            6-element tuple specifying the bounds of the plot grid (x0, y0, z0, x1, y1, z1).
-        custom_data: `dict`.
-            A object with custom data attached to object."""
-
-=======
     """Create a Plot widget.
 
     Parameters
@@ -2875,7 +2033,6 @@
     Plot
         Plot Widget.
     """
->>>>>>> 06133193
     return Plot(
         antialias=antialias,
         logarithmic_depth_buffer=logarithmic_depth_buffer,
